########################################################################
# Copyright 2021, UChicago Argonne, LLC
#
# Licensed under the BSD-3 License (the "License"); you may not use
# this file except in compliance with the License. You may obtain a
# copy of the License at
#
#     https://opensource.org/licenses/BSD-3-Clause
#
# Unless required by applicable law or agreed to in writing, software
# distributed under the License is distributed on an "AS IS" BASIS,
# WITHOUT WARRANTIES OR CONDITIONS OF ANY KIND, either express or
# implied. See the License for the specific language governing
# permissions and limitations under the License.
########################################################################
"""
<<<<<<< HEAD
date: 2022-11-01
=======
date: 2022-11-30
>>>>>>> 213b00fc
author: matz
Test the behavior and attributes of unrodded DASSH Region instances
"""
########################################################################
import copy
import os
import dassh
import numpy as np
import pytest


def test_simple_unrodded_reg_instantiation(c_lrefl_simple):
    """Test that the unrodded region has all the right stuffs"""

    assert c_lrefl_simple.vf['coolant'] == 0.25
    assert c_lrefl_simple.vf['struct'] == 0.75
    assert c_lrefl_simple.duct_ftf[1] == 0.116
    assert len(c_lrefl_simple.temp['coolant_int']) == 1
    assert c_lrefl_simple.temp['duct_mw'].shape == (1, 6)
    # If it don't fail, it pass
    c_lrefl_simple.temp['coolant_int'] *= 623.15
    c_lrefl_simple._update_coolant_params(623.15)


def test_ur_reg_instantiation_fancy(testdir):
    """Make sure a fancy unrodded region can be instantiated"""
    inp = dassh.DASSH_Input(
        os.path.join(testdir, 'test_inputs', 'input_ur_conv_factor.txt'),
        empty4c=True)
    mat = {'coolant': dassh.Material('sodium'),
           'duct': dassh.Material('ht9')}

    # Test fully unrodded assembly
    ur1 = dassh.region_unrodded.make_ur_asm(
        'testboi', inp.data['Assembly']['fuel'], mat, 1.0)
    print(ur1.mratio)
    print(ur1._mratio)
    print(inp.data['Assembly']['fuel']['convection_factor'])
    assert ur1.mratio is not None
    assert ur1.mratio != 1.0

    # Test default in unrodded axial regions
    ur2 = dassh.region_unrodded.make_ur_axialregion(
        inp.data['Assembly']['control'], 'empty_cr', mat, 1.0)
    assert ur2.mratio == 1.0

    # Test nondefault in unrodded axial regions
    ur2 = dassh.region_unrodded.make_ur_axialregion(
        inp.data['Assembly']['control'], 'upper_cr', mat, 1.0)
    assert ur2.mratio == 0.8


def test_unrodded_reg_clone_shallow(c_lrefl_simple):
    """Test that region attributes are properly copied"""
    clone = c_lrefl_simple.clone(15.0)
    non_matches = []
    # Shallow copies
    for attr in ['z', 'duct_ftf', 'duct_thickness', 'duct_perim',
                 'vf', 'area', 'total_area', '_params', 'x_pts']:
        id_clone = id(getattr(clone, attr))
        id_original = id(getattr(c_lrefl_simple, attr))
        if id_clone == id_original:  # They should be the same
            continue
        else:
            non_matches.append(attr)
            print(attr, id_clone, id_original)
    assert len(non_matches) == 0


def test_unrodded_reg_clone_deep(c_lrefl_simple):
    """Test that region attributes are properly copied"""
    clone = c_lrefl_simple.clone(15.0)
    non_matches = []
    # Shallow copies
    for attr in ['temp', 'flow_rate', 'coolant_params']:
        id_clone = id(getattr(clone, attr))
        id_original = id(getattr(c_lrefl_simple, attr))
        if id_clone != id_original:  # They should be different
            continue
        else:
            non_matches.append(attr)
            print(attr, id_clone, id_original)
    assert len(non_matches) == 0


def test_simple_unrodded_reg_zero_power(c_lrefl_simple):
    """Test that no power temp calc returns no change"""
    in_temp = c_lrefl_simple.temp['coolant_int']
    t_gap = np.ones(6) * c_lrefl_simple.avg_duct_mw_temp
    c_lrefl_simple.calculate(
        0.1, {'refl': 0.0}, t_gap, 0.0, adiabatic_duct=True)
    assert c_lrefl_simple.temp['coolant_int'] == pytest.approx(in_temp)
    assert c_lrefl_simple.pressure_drop > 0.0


def test_simple_unrodded_reg_none_power(c_lrefl_simple):
    """Test that giving power=None returns no change in temps"""
    in_temp = c_lrefl_simple.temp['coolant_int']
    t_gap = np.ones(6) * c_lrefl_simple.avg_duct_mw_temp
    c_lrefl_simple.calculate(
        0.1, {'refl': None}, t_gap, 0.0, adiabatic_duct=True)
    assert c_lrefl_simple.temp['coolant_int'] == pytest.approx(in_temp)
    assert c_lrefl_simple.pressure_drop > 0.0


def test_simple_unrodded_reg_qmcdt(c_lrefl_simple):
    """Test that simple coolant calc returns proper result"""
    # Set up some stuff
    c_lrefl_simple.temp['coolant_int'] *= 623.15
    c_lrefl_simple.temp['duct_mw'] *= 623.15
    c_lrefl_simple.temp['duct_surf'] *= 623.15
    in_temp = copy.deepcopy(c_lrefl_simple.temp['coolant_int'])
    power = 10000.0
    dz = 0.1
    qlin = power / dz

    # Calculate dT and estimate Q
    c_lrefl_simple._update_coolant_params(623.15)
    dT = c_lrefl_simple._calc_coolant_temp(dz, {'refl': qlin})
    q_est = (c_lrefl_simple.coolant.heat_capacity *
             c_lrefl_simple.flow_rate * dT)

    print('m =', c_lrefl_simple.flow_rate)
    print('Cp =', c_lrefl_simple.coolant.heat_capacity)
    # print('dT =', c_lrefl_simple.temp['coolant_int'] - in_temp)
    print('dT =', dT)
    print('q (est) = ', q_est)
    assert power == pytest.approx(q_est)
    assert c_lrefl_simple.temp['coolant_int'] == in_temp


def test_simple_unrodded_reg_duct(c_lrefl_simple):
    """Test that simple homog duct calc returns proper result"""
    # Set up some stuff
    c_lrefl_simple.temp['coolant_int'] *= 633.15
    # Calculate dT and estimate Q
    gap_temp = np.ones(6) * 623.15
    gap_htc = np.ones(6) * 7.5e4  # made this up
    # print(c_lrefl_simple.temp['duct_mw'][0])
    c_lrefl_simple._update_coolant_params(633.15)
    c_lrefl_simple._calc_duct_temp(gap_temp, gap_htc)
    print('inner', c_lrefl_simple.temp['duct_surf'][0, 0])
    print('midwall', c_lrefl_simple.temp['duct_mw'][0])
    print('outer', c_lrefl_simple.temp['duct_surf'][0, 1])
    assert all([623.15 < x < 633.15 for x in
                c_lrefl_simple.temp['duct_mw'][0]])
    # Coolant temp is greater than inner duct surface temp, which
    # is greater than duct midwall temp
    assert all([633.15
                > c_lrefl_simple.temp['duct_surf'][0, 0, i]
                > c_lrefl_simple.temp['duct_mw'][0, i]
                for i in range(6)])
    # Duct midwall temp is greater than outer duct surface temp,
    # which is greater than gap coolant temp
    assert all([c_lrefl_simple.temp['duct_mw'][0, i]
                > c_lrefl_simple.temp['duct_surf'][0, 1, i]
                > 623.15
                for i in range(6)])


def test_mnh_ur_ebal_adiabatic(shield_ur_mnh):
    """Test multi-node homogeneous unrodded region energy balance
    with adiabatic duct wall"""
    n_steps = 100
    dz = 0.001
    power = {'refl': 100.0}
    gap_temp = np.arange(625, 775, 25)  # [625, 650, 675, 700, 725, 750]
    fake_htc = np.ones(6) * 2e4
    for i in range(n_steps):
        shield_ur_mnh.calculate(dz, power, gap_temp, fake_htc,
                                ebal=True, adiabatic_duct=True)
    assert np.sum(shield_ur_mnh.ebal['duct']) == 0.0
    # Check power added real quick
    tot_power_added = n_steps * dz * power['refl']
    assert shield_ur_mnh.ebal['power'] - tot_power_added <= 1e-12
    print('ENERGY ADDED (W): ', shield_ur_mnh.ebal['power'])
    print('ENERGY FROM DUCT (W)', np.sum(shield_ur_mnh.ebal['duct']))
    total = (np.sum(shield_ur_mnh.ebal['duct'])
             + shield_ur_mnh.ebal['power'])
    print('TOTAL ENERGY INPUT (W)', total)
    e_temp_rise = (shield_ur_mnh.flow_rate
                   * shield_ur_mnh.coolant.heat_capacity
                   * (shield_ur_mnh.avg_coolant_temp - 623.15))
    print('ENERGY COOLANT DT (W):', e_temp_rise)
    bal = total - e_temp_rise
    print('DIFFERENCE (W)', bal)
    assert bal <= 1e-7


def test_mnh_ur_ebal(shield_ur_mnh):
    """Test multi-node homogeneous unrodded region energy balance"""
    dz = dassh.region_unrodded.calculate_min_dz(
        shield_ur_mnh, 623.15, 773.15)
    n_steps = 100
    dz = 0.001  # less than dz calculated above
    power = {'refl': 0.0}
    gap_temp = np.arange(625, 775, 25)  # [625, 650, 675, 700, 725, 750]
    fake_htc = np.ones(6) * 2e4
    for i in range(n_steps):
        shield_ur_mnh.calculate(dz, power, gap_temp, fake_htc, ebal=True)
    # Check power added real quick
    tot_power_added = n_steps * dz * power['refl']
    assert shield_ur_mnh.ebal['power'] - tot_power_added <= 1e-12
    print('ENERGY ADDED (W): ', shield_ur_mnh.ebal['power'])
    print('ENERGY FROM DUCT (W):', np.sum(shield_ur_mnh.ebal['duct']))
    total = (np.sum(shield_ur_mnh.ebal['duct'])
             + shield_ur_mnh.ebal['power'])
    print('TOTAL ENERGY INPUT (W):', total)
    e_temp_rise = (shield_ur_mnh.flow_rate
                   * shield_ur_mnh.coolant.heat_capacity
                   * (shield_ur_mnh.avg_coolant_temp - 623.15))
    print('ENERGY COOLANT DT (W):', e_temp_rise)
    bal = total - e_temp_rise
    print('DIFFERENCE (W):', bal)
    assert bal <= 1e-7


<<<<<<< HEAD
@pytest.mark.skip(reason='toy problem for milos')
def test_ur_ctrl_asm_sweep(simple_ctrl_params):
    """Test the simple model approximation on a double-duct assembly"""
    input, mat = simple_ctrl_params
    mat = {'coolant': dassh.Material('sodium_se2anl_425'),
           'duct': dassh.Material('ht9_se2anl_425')}
    fr = 1.0

    # Make rodded region
    rr = dassh.region_rodded.make_rr_asm(input, 'dummy', mat.copy(), fr)

    # Make unrodded region; manually set UR params
    input['use_low_fidelity_model'] = True
    input['convection_factor'] = "calculate"
    ur = dassh.region_unrodded.make_ur_asm('testboi', input, mat.copy(), fr)

    # Manual activation
    for k in rr.temp.keys():
        rr.temp[k] *= 623.15
        try:
            ur.temp[k] *= 623.15
        except KeyError:
            continue

    # Calculate mesh size
    dz_rr = dassh.region_rodded.calculate_min_dz(rr, 623.15, 773.15)
    dz_ur = dassh.region_unrodded.calculate_min_dz(ur, 623.15, 773.15)
    dz = min([dz_rr[0], dz_ur[0]])
    print('dz_rr', dz_rr)
    print('dz_ur (simple)', dz_ur)

    print(rr.coolant.thermal_conductivity * rr._sf)
    print(rr.coolant.density * rr.coolant.heat_capacity
          * rr.coolant_int_params['eddy'])
    print(1 - rr.pin_diameter / rr.pin_pitch)
    assert 0
    # Sweep
    length = 1.0
    n_steps = np.ceil(length / dz)
    print(n_steps)
    p_lin = 0.15e6
    power_ur = {'refl': p_lin}
    power_rr = make_rr_power(rr, power_ur)
    gap_temp_ur = np.ones(6) * (350.0 + 273.15)
    gap_temp_rr = make_rr_gap_temps_rr(rr, gap_temp_ur)
    fake_htc = np.ones(2) * 2e4
    for i in range(int(n_steps)):
        ur._update_coolant_params(ur.avg_coolant_int_temp)
        ur.calculate(dz, power_ur, gap_temp_ur, fake_htc, ebal=True)
        rr._update_coolant_int_params(rr.avg_coolant_int_temp)
        rr._update_coolant_byp_params(rr.avg_coolant_byp_temp)
        rr.calculate(dz, power_rr, gap_temp_rr, fake_htc, ebal=True)

    cp = ur.coolant.heat_capacity
    print()
    print('UR ENERGY FROM DUCT (W):', ur.ebal['from_duct'])
    print('RR ENERGY FROM DUCT (W):', rr.ebal['from_duct'])
    print()
    print('UR COOLANT DT (C): ', ur.avg_coolant_temp - 623.15)
    print('RR COOLANT DT (C): ', rr.avg_coolant_temp - 623.15)
    print()
    print('UR EBAL PER HEX SIDE')
    print(ur.ebal['per_hex_side'])
    print('RR EBAL PER HEX SIDE')
    print(rr.ebal['per_hex_side'])
    print()
    print('UR EBAL')
    print('added:', ur.ebal['power'])
    print('from duct:', ur.ebal['from_duct'])
    tot = ur.ebal['power'] + ur.ebal['from_duct']
    print('sum:', tot)
    dT = ur.avg_coolant_temp - 623.15
    print('coolant rise:', dT * ur.flow_rate * cp)
    print('bal:', tot - dT * ur.flow_rate * cp)
    print()

    print('RR EBAL')
    print('added:', rr.ebal['power'])
    print('from duct:', rr.ebal['from_duct'])
    print('to byp:', rr.ebal['from_duct_byp'])
    tot = rr.ebal['power'] + rr.ebal['from_duct_byp'] + rr.ebal['from_duct']
    print('sum:', tot)
    dT = rr.avg_coolant_temp - 623.15
    print('coolant rise:', dT * rr.total_flow_rate * cp)
    print('bal:', tot - dT * rr.total_flow_rate * cp)
    print()

    print('UR AVG COOLANT // DUCT TEMP')
    print(ur.temp['coolant_int'])
    print(ur.avg_coolant_temp - 273.15)
    print(ur.avg_duct_mw_temp[0] - 273.15)
    print(np.average(ur.temp['duct_surf'][-1, -1]) - 273.15)
    print('RR AVG COOLANT // DUCT TEMP')
    print(rr.avg_coolant_int_temp - 273.15)
    print(rr.avg_coolant_temp - 273.15)
    print(rr.avg_duct_mw_temp[0] - 273.15)
    print(np.average(rr.temp['duct_surf'][-1, -1]) - 273.15)
    print()
    # print(c_shield_rr.temp['coolant_int'])
    assert 0


@pytest.mark.skip(reason='lol')
def test_ur_vs_rr_ebal(shield_ur_simple, shield_ur_mnh, c_shield_rr,
                       c_shield_simple_rr):
    """Compare energy balance in rodded and un-rodded regions"""
    c_shield_rr._conv_approx = True
    c_shield_simple_rr._conv_approx = True

    # shield_ur_mnh._params['xhtc'] = shield_ur_mnh.vf['coolant']
    # shield_ur_simple._params['xhtc'] = shield_ur_mnh.vf['coolant']
    # shield_ur_mnh._params['xhtc'] = 0.577442107490257
    # shield_ur_simple._params['xhtc'] = 0.577442107490257
    # shield_ur_mnh._params['xhtc'] = 0.12
    # shield_ur_simple._params['xhtc'] = 0.12
    shield_ur_mnh._params['lowflow'] = True
    shield_ur_simple._params['lowflow'] = True
    # print(c_shield_rr.params['area'][0]
    #       * c_shield_rr.subchannel.n_sc['coolant']['interior'])
    # print(c_shield_rr.params['area'][1]
    #       * c_shield_rr.subchannel.n_sc['coolant']['edge']
    #       + c_shield_rr.params['area'][2]
    #       * c_shield_rr.subchannel.n_sc['coolant']['corner'])

    # print(c_shield_rr._sf)
    c_shield_rr._sf = 1.0
    dz_rr = dassh.region_rodded.calculate_min_dz(
        c_shield_rr, 623.15, 773.15)
    # dz_rr2 = dassh.region_rodded.calculate_min_dz(
    #     c_shield_simple_rr, 623.15, 773.15)
    dz_ur1 = dassh.region_unrodded.calculate_min_dz(
        shield_ur_simple, 623.15, 773.15)
    dz_ur2 = dassh.region_unrodded.calculate_min_dz(
        shield_ur_mnh, 623.15, 773.15)
    dz = min([dz_rr[0], dz_ur1[0], dz_ur2[0]])
    print('dz_rr (m)', dz_rr)
    # print('dz_rr_7pin (m)', dz_rr2)
    print('dz_ur (simple)', dz_ur1)
    print('dz_ur (6 node)', dz_ur2)
    n_steps = 100
    # p_lin = 1000.0
    p_lin = 0.0
    power_ur = {'refl': p_lin}
    power_rr = {'pins': np.ones(61) * p_lin / 61,
                'duct': np.zeros(
                    c_shield_rr.subchannel.n_sc['duct']['total']),
                'cool': np.zeros(
                    c_shield_rr.subchannel.n_sc['coolant']['total'])
                }
    power_rr2 = {'pins': np.ones(7) * p_lin / 7,
                 'duct': np.zeros(c_shield_simple_rr
                                  .subchannel.n_sc['duct']['total']),
                 'cool': np.zeros(c_shield_simple_rr
                                  .subchannel.n_sc['coolant']['total'])}
    # gap_temp_ur = np.linspace(625, 750, 6)  # [625, 650, 675, 700, 725, 750]
    # gap_temp_rr = np.linspace(625, 750, (c_shield_rr.subchannel
    #                                      .n_sc['duct']['total']))
    # gap_temp_ur = 623.15 * np.ones(6)
    # gap_temp_rr = 623.15 * np.ones((c_shield_rr.subchannel
    #                                 .n_sc['duct']['total']))
    gap_temp_ur = np.ones(6) * 700.0
    # gap_temp_ur = np.array([623.15 + 10, 623.15 - 10, 623.15 - 20,
    #                         623.15 - 10, 623.15 + 10, 623.15 + 20])
    duct_per_side = int(c_shield_rr.subchannel.n_sc['duct']['total'] / 6)
    gap_temp_rr = np.linspace(np.roll(gap_temp_ur, 1),
                              gap_temp_ur,
                              duct_per_side + 1)
    gap_temp_rr = gap_temp_rr.transpose()
    gap_temp_rr = gap_temp_rr[:, 1:]
    gap_temp_rr = np.hstack(gap_temp_rr)

    duct_per_side = int(c_shield_simple_rr.subchannel.n_sc['duct']['total'] / 6)
    print(duct_per_side)
    gap_temp_rr2 = np.linspace(np.roll(gap_temp_ur, 1),
                               gap_temp_ur,
                               duct_per_side + 1)

    gap_temp_rr2 = gap_temp_rr2.transpose()
    print(gap_temp_rr2.shape)
    gap_temp_rr2 = gap_temp_rr2[:, 1:]
    gap_temp_rr2 = np.hstack(gap_temp_rr2)

    fake_htc = np.ones(2) * 2e4

    # shield_ur_mnh._params['hde'] /= 2
    # wp_ur = shield_ur.duct_perim
    total_area = np.sqrt(3) * 0.5 * shield_ur_mnh.duct_ftf[0]**2
    struct_area = shield_ur_mnh.vf['struct'] * total_area
    struct_r = np.sqrt(struct_area / np.pi)
    struct_perim = 2 * np.pi * struct_r
    # print('ORIGINAL DE:', shield_ur._params['de'])
    # print('ORIGINAL WP:', wp_ur)
    # print('ADDED WP:', struct_perim)
    # print('INCREASE:', struct_perim / wp_ur)
    # shield_ur._params['de'] = (4 * shield_ur.total_area['coolant_int']
    #                            / (2 * (struct_perim + wp_ur)))

    for i in range(n_steps):
        # gap_temp_ur = np.linspace(
        #     shield_ur_mnh.avg_coolant_temp,
        #     shield_ur_mnh.avg_coolant_temp - 10.0,
        #     6)
        # gap_temp_rr = np.linspace(
        #     c_shield_rr.avg_coolant_temp,
        #     c_shield_rr.avg_coolant_temp - 10.0,
        #     c_shield_rr.subchannel.n_sc['duct']['total'])
        shield_ur_mnh.calculate(
            dz, power_ur, gap_temp_ur, fake_htc, ebal=True)
        shield_ur_simple.calculate(
            dz, power_ur, gap_temp_ur, fake_htc, ebal=True)
        c_shield_rr.calculate(
            dz, power_rr, gap_temp_rr, fake_htc, ebal=True)
        c_shield_simple_rr.calculate(
            dz, power_rr2, gap_temp_rr2, fake_htc, ebal=True)

    print('UNRODDED (MNH)')
    # print('AREA:', shield_ur_mnh.total_area['coolant_int'])
    # print('DUCT PERIM', shield_ur_mnh.duct_perim)
    # print('STRUCT PERIM', struct_perim)
    print('DE:', shield_ur_mnh._params['de'])
    # print('RE:', shield_ur_mnh.coolant_params['Re'])
    # print('HTC:', shield_ur_mnh.coolant_params['htc'])
    print('ENERGY ADDED (W): ', shield_ur_mnh.ebal['power'])
    print('ENERGY FROM DUCT (W):', shield_ur_mnh.ebal['from_duct'])
    total = (shield_ur_mnh.ebal['from_duct']
             + shield_ur_mnh.ebal['power'])
    print('TOTAL ENERGY INPUT (W):', total)
    print('COOLANT DT (C): ', shield_ur_mnh.avg_coolant_temp - 623.15)
    e_temp_rise = (shield_ur_mnh.flow_rate
                   * shield_ur_mnh.coolant.heat_capacity
                   * (shield_ur_mnh.avg_coolant_temp - 623.15))
    print('ENERGY COOLANT DT (W):', e_temp_rise)
    bal = total - e_temp_rise
    print('DIFFERENCE (W):', bal)
    # print(shield_ur_mnh.temp['coolant_int'])
    print(shield_ur_mnh.ebal['per_hex_side'])

    # print()
    # print('UNRODDED (SIMPLE)')
    # print('ENERGY ADDED (W): ', shield_ur_simple.ebal['power'])
    # print('ENERGY FROM DUCT (W):', shield_ur_simple.ebal['from_duct'])
    # total = (shield_ur_simple.ebal['from_duct']
    #          + shield_ur_simple.ebal['power'])
    # print('TOTAL ENERGY INPUT (W):', total)
    # print('COOLANT DT (C): ', shield_ur_simple.avg_coolant_temp - 623.15)
    # e_temp_rise = (shield_ur_simple.flow_rate
    #                * shield_ur_simple.coolant.heat_capacity
    #                * (shield_ur_simple.avg_coolant_temp - 623.15))
    # print('ENERGY COOLANT DT (W):', e_temp_rise)
    # bal = total - e_temp_rise
    # print('DIFFERENCE (W):', bal)
    # print(shield_ur_simple.ebal['per_hex_side'])

    # print()
    # print('RODDED 7')
    # print('AREA:', c_shield_simple_rr.params['area'])
    # print('BUNDLE AREA:', c_shield_simple_rr.bundle_params['area'])
    # print('BUNDLE WP:', c_shield_simple_rr.bundle_params['wp'])
    # # print('DE:', c_shield_rr.params['de'])
    # print('BUNDLE DE:', c_shield_simple_rr.bundle_params['de'])
    # # print('RE:', c_shield_rr.coolant_int_params['Re'])
    # # print('RE_sc:', c_shield_rr.coolant_int_params['Re_sc'])
    # # print('HTC:', c_shield_rr.coolant_int_params['htc'])
    # print('ENERGY ADDED (W): ', c_shield_simple_rr.ebal['power'])
    # print('ENERGY FROM DUCT (W):', c_shield_simple_rr.ebal['from_duct'])
    # total = (c_shield_simple_rr.ebal['from_duct']
    #          + c_shield_simple_rr.ebal['power'])
    # print('TOTAL ENERGY INPUT (W):', total)
    # print('COOLANT DT (C): ', c_shield_simple_rr.avg_coolant_temp - 623.15)
    # e_temp_rise = (c_shield_simple_rr.int_flow_rate
    #                * c_shield_simple_rr.coolant.heat_capacity
    #                * (c_shield_simple_rr.avg_coolant_temp - 623.15))
    # print('ENERGY COOLANT DT (W):', e_temp_rise)
    # bal = total - e_temp_rise
    # print('DIFFERENCE (W):', bal)
    # print(c_shield_simple_rr.temp['coolant_int'])
    # print(c_shield_simple_rr.ebal['per_hex_side'])

    print()
    print('RODDED 61')
    # print('AREA:', c_shield_rr.params['area'])
    # print('BUNDLE AREA:', c_shield_rr.bundle_params['area'])
    # print('BUNDLE WP:', c_shield_rr.bundle_params['wp'])
    print('DE:', c_shield_rr.params['de'])
    print('BUNDLE DE:', c_shield_rr.bundle_params['de'])
    # print('RE:', c_shield_rr.coolant_int_params['Re'])
    # print('RE_sc:', c_shield_rr.coolant_int_params['Re_sc'])
    # print('HTC:', c_shield_rr.coolant_int_params['htc'])
    print('ENERGY ADDED (W): ', c_shield_rr.ebal['power'])
    print('ENERGY FROM DUCT (W):', c_shield_rr.ebal['from_duct'])
    total = (c_shield_rr.ebal['from_duct']
             + c_shield_rr.ebal['power'])
    print('TOTAL ENERGY INPUT (W):', total)
    print('COOLANT DT (C): ', c_shield_rr.avg_coolant_temp - 623.15)
    e_temp_rise = (c_shield_rr.int_flow_rate
                   * c_shield_rr.coolant.heat_capacity
                   * (c_shield_rr.avg_coolant_temp - 623.15))
    print('ENERGY COOLANT DT (W):', e_temp_rise)
    bal = total - e_temp_rise
    # print('DIFFERENCE (W):', bal)
    print(c_shield_rr.temp['coolant_int'][:4])
    # print(c_shield_rr.temp['coolant_int'][-4:])
    # print(c_shield_rr.subchannel.n_sc['coolant'])
    print(c_shield_rr.temp['coolant_int'][93: 100])
    print(c_shield_rr.ebal['per_hex_side'])
    assert 0


def make_rr_gap_temps_rr(rr, gap_temp_ur):
    duct_per_side = int(rr.subchannel.n_sc['duct']['total'] / 6)
    gap_temp_rr = np.linspace(np.roll(gap_temp_ur, 1),
                              gap_temp_ur,
                              duct_per_side + 1)
    gap_temp_rr = gap_temp_rr.transpose()
    gap_temp_rr = gap_temp_rr[:, 1:]
    gap_temp_rr = np.hstack(gap_temp_rr)
    return gap_temp_rr


def make_rr_power(rr, power_ur):
    n_pin = rr.pin_lattice.n_pin
    power_rr = {}
    power_rr['pins'] = np.ones(n_pin) * power_ur['refl'] / n_pin
    power_rr['duct'] = np.zeros(rr.n_duct *
                                rr.subchannel.n_sc['duct']['total'])
    power_rr['cool'] = np.zeros(rr.subchannel.n_sc['coolant']['total'])
    return power_rr


@pytest.mark.skip(reason='lol')
def test_ur_vs_rr_yoyoyo1(c_shield_rr_params):
    """x"""
    asm_params, mat_dict = c_shield_rr_params
    # asm_params['shape_factor'] = 10.0
    fr = 0.05
    # asm_params['interior_mfr_frac'] = 0.06775
    # asm_params['interior_mfr_frac'] = 0.0001
    for x in [0.001, 0.005, 0.01, 0.05, 0.1, 0.5, 1.0]:
        # Make rodded region
        rr = dassh.region_rodded.make_rr_asm(
            asm_params, 'dummy', mat_dict, fr)
        print(rr.pin_pitch)
        print(rr.pin_diameter)
        print(rr.duct_ftf[0][0])
        print((rr.pin_pitch - rr.pin_diameter) / rr.pin_pitch)
        assert 0
        # Make unrodded region; manually set UR params
        asm_params['use_low_fidelity_model'] = True
        asm_params['convection_factor'] = x
        ur = dassh.region_unrodded.make_ur_asm(
            'testboi', asm_params, mat_dict, fr)

        for k in rr.temp.keys():
            rr.temp[k] *= 623.15
            ur.temp[k] *= 623.15

        # Calculate mesh size
        dz_rr = dassh.region_rodded.calculate_min_dz(rr, 623.15, 773.15)
        dz_ur = dassh.region_unrodded.calculate_min_dz(ur, 623.15, 773.15)
        dz = min([dz_rr[0], dz_ur[0]])
        # print('dz_rr', dz_rr)
        # print('dz_ur (simple)', dz_ur)
        length = 1.0
        n_steps = np.ceil(length / dz)
        # print(n_steps)
        # print(ur._params['htc'])
        # print(ur.coolant_params['htc'])
        # # nu = nusselt_db.calculate_bundle_Nu(ur.coolant,
        # #                                     ur.coolant_params['Re'],
        # #                                     ur._params['htc'])
        # # print(nu)
        # # print(rr.coolant_int_params['htc'])
        # # print((rr.pin_pitch - rr.pin_diameter) / rr.pin_pitch)
        # ur._params['htc'][-1] *= (rr.pin_pitch - rr.pin_diameter) / rr.pin_pitch
        # nu = nusselt_db.calculate_bundle_Nu(ur.coolant,
        #                                     ur.coolant_params['Re'],
        #                                     ur._params['htc'])
        # print(nu * ur.coolant.thermal_conductivity / ur._params['de'])
        # assert 0
        p_lin = 1e3
        power_ur = {'refl': p_lin}
        power_rr = make_rr_power(rr, power_ur)
        gap_temp_ur = np.ones(6) * (400.0 + 273.15)
        gap_temp_rr = make_rr_gap_temps_rr(rr, gap_temp_ur)
        fake_htc = np.ones(2) * 2e4
        z = 0.0
        for i in range(int(n_steps)):
            z += dz
            ur.calculate(dz, power_ur, gap_temp_ur, fake_htc, ebal=True)
            rr.calculate(dz, power_rr, gap_temp_rr, fake_htc, ebal=True)
        print(x, ur.avg_coolant_temp, rr.avg_coolant_temp)

    # print()
    # print(rr.coolant_int_params['fs'])
    # print(rr.coolant_int_params['fs']
    #       * rr.params['area']
    #       * fr
    #       / rr.bundle_params['area'])
    # cp = ur.coolant.heat_capacity
    # print()
    # print('UR ENERGY FROM DUCT (W):', np.sum(ur.ebal['duct']))
    # print('RR ENERGY FROM DUCT (W):', np.sum(rr.ebal['duct']))
    # print()
    # print('UR COOLANT DT (C): ', ur.avg_coolant_temp - 623.15)
    # print('RR COOLANT DT (C): ', rr.avg_coolant_temp - 623.15)
    # print()
    # # print('UR EBAL PER HEX SIDE')
    # # print(ur.ebal['per_hex_side'])
    # # print('RR EBAL PER HEX SIDE')
    # # print(rr.ebal['per_hex_side'])
    # # print()
    # print('UR EBAL')
    # print('added:', ur.ebal['power'])
    # print('from duct:', np.sum(ur.ebal['duct']))
    # tot = ur.ebal['power'] + np.sum(ur.ebal['duct'])
    # print('sum:', tot)
    # dT = ur.avg_coolant_temp - 623.15
    # print('coolant rise:', dT * ur.flow_rate * cp)
    # print('bal:', tot - dT * ur.flow_rate * cp)
    # print()
    #
    # print(ur.ebal)
    # print()
    # print('UR AVG COOLANT // DUCT TEMP')
    # print(ur.temp['coolant_int'])
    # print(ur.avg_coolant_temp - 273.15)
    # print(ur.avg_duct_mw_temp[0] - 273.15)
    # print(np.average(ur.temp['duct_surf'][-1, -1]) - 273.15)
    # print('RR AVG COOLANT // DUCT TEMP')
    # print(rr.avg_coolant_temp - 273.15)
    # print(rr.avg_duct_mw_temp[0] - 273.15)
    # print(np.average(rr.temp['duct_surf'][-1, -1]) - 273.15)
    # print()
    # print(c_shield_rr.temp['coolant_int'])
    assert 0


@pytest.mark.skip(reason='lol')
# def test_ur_vs_rr_yoyoyo2(c_fuel_params):
def test_ur_vs_rr_yoyoyo2(c_shield_rr_params):
    """x"""
    # aparams, mat = c_fuel_params
    aparams, mat = c_shield_rr_params
    fr = 0.05
    # Make rodded region
    rr = dassh.region_rodded.make_rr_asm(aparams, 'dummy', mat.copy(), fr)
    # Make unrodded region; manually set UR params
    aparams['use_low_fidelity_model'] = True
    aparams['convection_factor'] = 1.0  # 'calculate'
    ur = dassh.region_unrodded.make_ur_asm('testboi', aparams, mat.copy(), fr)

    for k in rr.temp.keys():
        rr.temp[k] *= 623.15
        ur.temp[k] *= 623.15

    # Calculate mesh size
    dz_rr = dassh.region_rodded.calculate_min_dz(rr, 623.15, 773.15)
    dz_ur = dassh.region_unrodded.calculate_min_dz(ur, 623.15, 773.15)
    dz = min([dz_rr[0], dz_ur[0]])
    print('dz_rr', dz_rr)
    print('dz_ur (simple)', dz_ur)
    length = 1.0
    n_steps = np.ceil(length / dz)
    print(n_steps)

    p_lin = 20000.0
    power_ur = {'refl': p_lin}
    power_rr = make_rr_power(rr, power_ur)
    gap_temp_ur = np.ones(6) * 623.15  # (450.0 + 273.15)
    # gap_temp_ur = np.ones(6) * (450.0 + 273.15)
    gap_temp_rr = make_rr_gap_temps_rr(rr, gap_temp_ur)
    fake_htc = np.ones(2) * 2e4
    for i in range(int(n_steps)):
        ur.calculate(dz, power_ur, gap_temp_ur, fake_htc, ebal=True)
        rr.calculate(dz, power_rr, gap_temp_rr, fake_htc, ebal=True)
        print(ur.avg_coolant_temp, rr.avg_coolant_temp)
        # print(shield_ur_simple.avg_coolant_temp,
        #       shield_ur_simple.avg_duct_mw_temp[0],
        #       c_shield_rr.avg_coolant_temp,
        #       c_shield_rr.avg_duct_mw_temp[0])
    assert 0
    cp = ur.coolant.heat_capacity
    print()
    print('UR ENERGY FROM DUCT (W):', ur.ebal['from_duct'])
    print('RR ENERGY FROM DUCT (W):', rr.ebal['from_duct'])
    print()
    print('UR COOLANT DT (C): ', ur.avg_coolant_temp - 623.15)
    print('RR COOLANT DT (C): ', rr.avg_coolant_temp - 623.15)
    print()
    print('UR EBAL PER HEX SIDE')
    print(ur.ebal['per_hex_side'])
    print('RR EBAL PER HEX SIDE')
    print(rr.ebal['per_hex_side'])
    print()
    print('UR EBAL')
    print('added:', ur.ebal['power'])
    print('from duct:', ur.ebal['from_duct'])
    tot = ur.ebal['power'] + ur.ebal['from_duct']
    print('sum:', tot)
    dT = ur.avg_coolant_temp - 623.15
    print('coolant rise:', dT * ur.flow_rate * cp)
    print('bal:', tot - dT * ur.flow_rate * cp)
    print()

    print(ur.ebal)
    print()
    print('UR AVG COOLANT // DUCT TEMP')
    print(ur.avg_coolant_temp - 273.15)
    print(ur.avg_duct_mw_temp[0] - 273.15)
    print(np.average(ur.temp['duct_surf'][-1, -1]) - 273.15)
    print('RR AVG COOLANT // DUCT TEMP')
    print(rr.avg_coolant_temp - 273.15)
    print(rr.avg_duct_mw_temp[0] - 273.15)
    print(np.average(rr.temp['duct_surf'][-1, -1]) - 273.15)
    print()
    # print(c_shield_rr.temp['coolant_int'])
    print('DT_UR = ', ur.avg_coolant_temp - 723.15)
    print('DT_RR = ', rr.avg_coolant_temp - 723.15)
    assert 0
=======
def test_ur_asm_pressure_drop(c_shield_rr_params):
    """Test that the pressure drop calculation gives the same result
    in RR and UR objects"""
    input, mat = c_shield_rr_params
    mat['coolant'] = dassh.Material('sodium')  # get dynamic proeprties
    fr = 0.50

    # Make rodded region
    rr = dassh.region_rodded.make_rr_asm(input, 'dummy', mat, fr)
    rr._init_static_correlated_params(623.15)

    # Make unrodded region; manually set UR params
    input['use_low_fidelity_model'] = True
    input['convection_factor'] = 'calculate'
    ur = dassh.region_unrodded.make_ur_asm('testboi', input, mat, fr)
    ur._init_static_correlated_params(623.15)

    T_in = 623.15
    dz = 0.01
    dp_rr = 0.0
    dp_ur = 0.0
    for i in range(50):
        T = T_in + i
        rr._update_coolant_int_params(T)
        ur._update_coolant_params(T)
        dp_rr += rr.calculate_pressure_drop(dz)
        dp_ur += ur.calculate_pressure_drop(dz)

    print('dp_rr:', dp_rr)
    print('dp_ur:', dp_ur)
    diff = dp_rr - dp_ur
    print(diff)
    assert np.abs(diff) < 1e-8


def test_ur_dp_rr_equiv(testdir):
    """Test that the RR equivalent UR returns the same pressure drop
    as a regular RR object"""
    # Get answer to compare with
    path_ans = os.path.join(
        testdir, 'test_data', 'test_single_asm', 'dassh_reactor.pkl')
    if os.path.exists(path_ans):
        r_ans = dassh.reactor.load(path_ans)
    else:
        inpath = os.path.join(testdir, 'test_inputs', 'input_single_asm.txt')
        outpath = os.path.join(testdir, 'test_results', 'test_single_asm')
        inp = dassh.DASSH_Input(inpath)
        r_ans = dassh.Reactor(inp, path=outpath, write_output=True)
        r_ans.temperature_sweep()
    ans = np.zeros(4)
    for i in range(len(r_ans.assemblies[0].region)):
        ans[i] = r_ans.assemblies[0].region[i].pressure_drop
    ans[-1] = r_ans.assemblies[0].pressure_drop

    # Get result to compare
    inpath = os.path.join(testdir, 'test_inputs', 'input_single_asm_lf.txt')
    outpath = os.path.join(testdir, 'test_results', 'test_single_asm_lf')
    inp = dassh.DASSH_Input(inpath)
    r_res = dassh.Reactor(inp, path=outpath, write_output=True)
    r_res.temperature_sweep()
    res = np.zeros(4)
    for i in range(len(r_res.assemblies[0].region)):
        res[i] = r_res.assemblies[0].region[i].pressure_drop
    res[-1] = r_res.assemblies[0].pressure_drop

    # Compare them
    diff = (res - ans) / ans
    assert np.max(np.abs(diff)) < 1e-3
>>>>>>> 213b00fc
<|MERGE_RESOLUTION|>--- conflicted
+++ resolved
@@ -14,11 +14,7 @@
 # permissions and limitations under the License.
 ########################################################################
 """
-<<<<<<< HEAD
-date: 2022-11-01
-=======
-date: 2022-11-30
->>>>>>> 213b00fc
+date: 2022-12-06
 author: matz
 Test the behavior and attributes of unrodded DASSH Region instances
 """
@@ -233,596 +229,4 @@
     print('ENERGY COOLANT DT (W):', e_temp_rise)
     bal = total - e_temp_rise
     print('DIFFERENCE (W):', bal)
-    assert bal <= 1e-7
-
-
-<<<<<<< HEAD
-@pytest.mark.skip(reason='toy problem for milos')
-def test_ur_ctrl_asm_sweep(simple_ctrl_params):
-    """Test the simple model approximation on a double-duct assembly"""
-    input, mat = simple_ctrl_params
-    mat = {'coolant': dassh.Material('sodium_se2anl_425'),
-           'duct': dassh.Material('ht9_se2anl_425')}
-    fr = 1.0
-
-    # Make rodded region
-    rr = dassh.region_rodded.make_rr_asm(input, 'dummy', mat.copy(), fr)
-
-    # Make unrodded region; manually set UR params
-    input['use_low_fidelity_model'] = True
-    input['convection_factor'] = "calculate"
-    ur = dassh.region_unrodded.make_ur_asm('testboi', input, mat.copy(), fr)
-
-    # Manual activation
-    for k in rr.temp.keys():
-        rr.temp[k] *= 623.15
-        try:
-            ur.temp[k] *= 623.15
-        except KeyError:
-            continue
-
-    # Calculate mesh size
-    dz_rr = dassh.region_rodded.calculate_min_dz(rr, 623.15, 773.15)
-    dz_ur = dassh.region_unrodded.calculate_min_dz(ur, 623.15, 773.15)
-    dz = min([dz_rr[0], dz_ur[0]])
-    print('dz_rr', dz_rr)
-    print('dz_ur (simple)', dz_ur)
-
-    print(rr.coolant.thermal_conductivity * rr._sf)
-    print(rr.coolant.density * rr.coolant.heat_capacity
-          * rr.coolant_int_params['eddy'])
-    print(1 - rr.pin_diameter / rr.pin_pitch)
-    assert 0
-    # Sweep
-    length = 1.0
-    n_steps = np.ceil(length / dz)
-    print(n_steps)
-    p_lin = 0.15e6
-    power_ur = {'refl': p_lin}
-    power_rr = make_rr_power(rr, power_ur)
-    gap_temp_ur = np.ones(6) * (350.0 + 273.15)
-    gap_temp_rr = make_rr_gap_temps_rr(rr, gap_temp_ur)
-    fake_htc = np.ones(2) * 2e4
-    for i in range(int(n_steps)):
-        ur._update_coolant_params(ur.avg_coolant_int_temp)
-        ur.calculate(dz, power_ur, gap_temp_ur, fake_htc, ebal=True)
-        rr._update_coolant_int_params(rr.avg_coolant_int_temp)
-        rr._update_coolant_byp_params(rr.avg_coolant_byp_temp)
-        rr.calculate(dz, power_rr, gap_temp_rr, fake_htc, ebal=True)
-
-    cp = ur.coolant.heat_capacity
-    print()
-    print('UR ENERGY FROM DUCT (W):', ur.ebal['from_duct'])
-    print('RR ENERGY FROM DUCT (W):', rr.ebal['from_duct'])
-    print()
-    print('UR COOLANT DT (C): ', ur.avg_coolant_temp - 623.15)
-    print('RR COOLANT DT (C): ', rr.avg_coolant_temp - 623.15)
-    print()
-    print('UR EBAL PER HEX SIDE')
-    print(ur.ebal['per_hex_side'])
-    print('RR EBAL PER HEX SIDE')
-    print(rr.ebal['per_hex_side'])
-    print()
-    print('UR EBAL')
-    print('added:', ur.ebal['power'])
-    print('from duct:', ur.ebal['from_duct'])
-    tot = ur.ebal['power'] + ur.ebal['from_duct']
-    print('sum:', tot)
-    dT = ur.avg_coolant_temp - 623.15
-    print('coolant rise:', dT * ur.flow_rate * cp)
-    print('bal:', tot - dT * ur.flow_rate * cp)
-    print()
-
-    print('RR EBAL')
-    print('added:', rr.ebal['power'])
-    print('from duct:', rr.ebal['from_duct'])
-    print('to byp:', rr.ebal['from_duct_byp'])
-    tot = rr.ebal['power'] + rr.ebal['from_duct_byp'] + rr.ebal['from_duct']
-    print('sum:', tot)
-    dT = rr.avg_coolant_temp - 623.15
-    print('coolant rise:', dT * rr.total_flow_rate * cp)
-    print('bal:', tot - dT * rr.total_flow_rate * cp)
-    print()
-
-    print('UR AVG COOLANT // DUCT TEMP')
-    print(ur.temp['coolant_int'])
-    print(ur.avg_coolant_temp - 273.15)
-    print(ur.avg_duct_mw_temp[0] - 273.15)
-    print(np.average(ur.temp['duct_surf'][-1, -1]) - 273.15)
-    print('RR AVG COOLANT // DUCT TEMP')
-    print(rr.avg_coolant_int_temp - 273.15)
-    print(rr.avg_coolant_temp - 273.15)
-    print(rr.avg_duct_mw_temp[0] - 273.15)
-    print(np.average(rr.temp['duct_surf'][-1, -1]) - 273.15)
-    print()
-    # print(c_shield_rr.temp['coolant_int'])
-    assert 0
-
-
-@pytest.mark.skip(reason='lol')
-def test_ur_vs_rr_ebal(shield_ur_simple, shield_ur_mnh, c_shield_rr,
-                       c_shield_simple_rr):
-    """Compare energy balance in rodded and un-rodded regions"""
-    c_shield_rr._conv_approx = True
-    c_shield_simple_rr._conv_approx = True
-
-    # shield_ur_mnh._params['xhtc'] = shield_ur_mnh.vf['coolant']
-    # shield_ur_simple._params['xhtc'] = shield_ur_mnh.vf['coolant']
-    # shield_ur_mnh._params['xhtc'] = 0.577442107490257
-    # shield_ur_simple._params['xhtc'] = 0.577442107490257
-    # shield_ur_mnh._params['xhtc'] = 0.12
-    # shield_ur_simple._params['xhtc'] = 0.12
-    shield_ur_mnh._params['lowflow'] = True
-    shield_ur_simple._params['lowflow'] = True
-    # print(c_shield_rr.params['area'][0]
-    #       * c_shield_rr.subchannel.n_sc['coolant']['interior'])
-    # print(c_shield_rr.params['area'][1]
-    #       * c_shield_rr.subchannel.n_sc['coolant']['edge']
-    #       + c_shield_rr.params['area'][2]
-    #       * c_shield_rr.subchannel.n_sc['coolant']['corner'])
-
-    # print(c_shield_rr._sf)
-    c_shield_rr._sf = 1.0
-    dz_rr = dassh.region_rodded.calculate_min_dz(
-        c_shield_rr, 623.15, 773.15)
-    # dz_rr2 = dassh.region_rodded.calculate_min_dz(
-    #     c_shield_simple_rr, 623.15, 773.15)
-    dz_ur1 = dassh.region_unrodded.calculate_min_dz(
-        shield_ur_simple, 623.15, 773.15)
-    dz_ur2 = dassh.region_unrodded.calculate_min_dz(
-        shield_ur_mnh, 623.15, 773.15)
-    dz = min([dz_rr[0], dz_ur1[0], dz_ur2[0]])
-    print('dz_rr (m)', dz_rr)
-    # print('dz_rr_7pin (m)', dz_rr2)
-    print('dz_ur (simple)', dz_ur1)
-    print('dz_ur (6 node)', dz_ur2)
-    n_steps = 100
-    # p_lin = 1000.0
-    p_lin = 0.0
-    power_ur = {'refl': p_lin}
-    power_rr = {'pins': np.ones(61) * p_lin / 61,
-                'duct': np.zeros(
-                    c_shield_rr.subchannel.n_sc['duct']['total']),
-                'cool': np.zeros(
-                    c_shield_rr.subchannel.n_sc['coolant']['total'])
-                }
-    power_rr2 = {'pins': np.ones(7) * p_lin / 7,
-                 'duct': np.zeros(c_shield_simple_rr
-                                  .subchannel.n_sc['duct']['total']),
-                 'cool': np.zeros(c_shield_simple_rr
-                                  .subchannel.n_sc['coolant']['total'])}
-    # gap_temp_ur = np.linspace(625, 750, 6)  # [625, 650, 675, 700, 725, 750]
-    # gap_temp_rr = np.linspace(625, 750, (c_shield_rr.subchannel
-    #                                      .n_sc['duct']['total']))
-    # gap_temp_ur = 623.15 * np.ones(6)
-    # gap_temp_rr = 623.15 * np.ones((c_shield_rr.subchannel
-    #                                 .n_sc['duct']['total']))
-    gap_temp_ur = np.ones(6) * 700.0
-    # gap_temp_ur = np.array([623.15 + 10, 623.15 - 10, 623.15 - 20,
-    #                         623.15 - 10, 623.15 + 10, 623.15 + 20])
-    duct_per_side = int(c_shield_rr.subchannel.n_sc['duct']['total'] / 6)
-    gap_temp_rr = np.linspace(np.roll(gap_temp_ur, 1),
-                              gap_temp_ur,
-                              duct_per_side + 1)
-    gap_temp_rr = gap_temp_rr.transpose()
-    gap_temp_rr = gap_temp_rr[:, 1:]
-    gap_temp_rr = np.hstack(gap_temp_rr)
-
-    duct_per_side = int(c_shield_simple_rr.subchannel.n_sc['duct']['total'] / 6)
-    print(duct_per_side)
-    gap_temp_rr2 = np.linspace(np.roll(gap_temp_ur, 1),
-                               gap_temp_ur,
-                               duct_per_side + 1)
-
-    gap_temp_rr2 = gap_temp_rr2.transpose()
-    print(gap_temp_rr2.shape)
-    gap_temp_rr2 = gap_temp_rr2[:, 1:]
-    gap_temp_rr2 = np.hstack(gap_temp_rr2)
-
-    fake_htc = np.ones(2) * 2e4
-
-    # shield_ur_mnh._params['hde'] /= 2
-    # wp_ur = shield_ur.duct_perim
-    total_area = np.sqrt(3) * 0.5 * shield_ur_mnh.duct_ftf[0]**2
-    struct_area = shield_ur_mnh.vf['struct'] * total_area
-    struct_r = np.sqrt(struct_area / np.pi)
-    struct_perim = 2 * np.pi * struct_r
-    # print('ORIGINAL DE:', shield_ur._params['de'])
-    # print('ORIGINAL WP:', wp_ur)
-    # print('ADDED WP:', struct_perim)
-    # print('INCREASE:', struct_perim / wp_ur)
-    # shield_ur._params['de'] = (4 * shield_ur.total_area['coolant_int']
-    #                            / (2 * (struct_perim + wp_ur)))
-
-    for i in range(n_steps):
-        # gap_temp_ur = np.linspace(
-        #     shield_ur_mnh.avg_coolant_temp,
-        #     shield_ur_mnh.avg_coolant_temp - 10.0,
-        #     6)
-        # gap_temp_rr = np.linspace(
-        #     c_shield_rr.avg_coolant_temp,
-        #     c_shield_rr.avg_coolant_temp - 10.0,
-        #     c_shield_rr.subchannel.n_sc['duct']['total'])
-        shield_ur_mnh.calculate(
-            dz, power_ur, gap_temp_ur, fake_htc, ebal=True)
-        shield_ur_simple.calculate(
-            dz, power_ur, gap_temp_ur, fake_htc, ebal=True)
-        c_shield_rr.calculate(
-            dz, power_rr, gap_temp_rr, fake_htc, ebal=True)
-        c_shield_simple_rr.calculate(
-            dz, power_rr2, gap_temp_rr2, fake_htc, ebal=True)
-
-    print('UNRODDED (MNH)')
-    # print('AREA:', shield_ur_mnh.total_area['coolant_int'])
-    # print('DUCT PERIM', shield_ur_mnh.duct_perim)
-    # print('STRUCT PERIM', struct_perim)
-    print('DE:', shield_ur_mnh._params['de'])
-    # print('RE:', shield_ur_mnh.coolant_params['Re'])
-    # print('HTC:', shield_ur_mnh.coolant_params['htc'])
-    print('ENERGY ADDED (W): ', shield_ur_mnh.ebal['power'])
-    print('ENERGY FROM DUCT (W):', shield_ur_mnh.ebal['from_duct'])
-    total = (shield_ur_mnh.ebal['from_duct']
-             + shield_ur_mnh.ebal['power'])
-    print('TOTAL ENERGY INPUT (W):', total)
-    print('COOLANT DT (C): ', shield_ur_mnh.avg_coolant_temp - 623.15)
-    e_temp_rise = (shield_ur_mnh.flow_rate
-                   * shield_ur_mnh.coolant.heat_capacity
-                   * (shield_ur_mnh.avg_coolant_temp - 623.15))
-    print('ENERGY COOLANT DT (W):', e_temp_rise)
-    bal = total - e_temp_rise
-    print('DIFFERENCE (W):', bal)
-    # print(shield_ur_mnh.temp['coolant_int'])
-    print(shield_ur_mnh.ebal['per_hex_side'])
-
-    # print()
-    # print('UNRODDED (SIMPLE)')
-    # print('ENERGY ADDED (W): ', shield_ur_simple.ebal['power'])
-    # print('ENERGY FROM DUCT (W):', shield_ur_simple.ebal['from_duct'])
-    # total = (shield_ur_simple.ebal['from_duct']
-    #          + shield_ur_simple.ebal['power'])
-    # print('TOTAL ENERGY INPUT (W):', total)
-    # print('COOLANT DT (C): ', shield_ur_simple.avg_coolant_temp - 623.15)
-    # e_temp_rise = (shield_ur_simple.flow_rate
-    #                * shield_ur_simple.coolant.heat_capacity
-    #                * (shield_ur_simple.avg_coolant_temp - 623.15))
-    # print('ENERGY COOLANT DT (W):', e_temp_rise)
-    # bal = total - e_temp_rise
-    # print('DIFFERENCE (W):', bal)
-    # print(shield_ur_simple.ebal['per_hex_side'])
-
-    # print()
-    # print('RODDED 7')
-    # print('AREA:', c_shield_simple_rr.params['area'])
-    # print('BUNDLE AREA:', c_shield_simple_rr.bundle_params['area'])
-    # print('BUNDLE WP:', c_shield_simple_rr.bundle_params['wp'])
-    # # print('DE:', c_shield_rr.params['de'])
-    # print('BUNDLE DE:', c_shield_simple_rr.bundle_params['de'])
-    # # print('RE:', c_shield_rr.coolant_int_params['Re'])
-    # # print('RE_sc:', c_shield_rr.coolant_int_params['Re_sc'])
-    # # print('HTC:', c_shield_rr.coolant_int_params['htc'])
-    # print('ENERGY ADDED (W): ', c_shield_simple_rr.ebal['power'])
-    # print('ENERGY FROM DUCT (W):', c_shield_simple_rr.ebal['from_duct'])
-    # total = (c_shield_simple_rr.ebal['from_duct']
-    #          + c_shield_simple_rr.ebal['power'])
-    # print('TOTAL ENERGY INPUT (W):', total)
-    # print('COOLANT DT (C): ', c_shield_simple_rr.avg_coolant_temp - 623.15)
-    # e_temp_rise = (c_shield_simple_rr.int_flow_rate
-    #                * c_shield_simple_rr.coolant.heat_capacity
-    #                * (c_shield_simple_rr.avg_coolant_temp - 623.15))
-    # print('ENERGY COOLANT DT (W):', e_temp_rise)
-    # bal = total - e_temp_rise
-    # print('DIFFERENCE (W):', bal)
-    # print(c_shield_simple_rr.temp['coolant_int'])
-    # print(c_shield_simple_rr.ebal['per_hex_side'])
-
-    print()
-    print('RODDED 61')
-    # print('AREA:', c_shield_rr.params['area'])
-    # print('BUNDLE AREA:', c_shield_rr.bundle_params['area'])
-    # print('BUNDLE WP:', c_shield_rr.bundle_params['wp'])
-    print('DE:', c_shield_rr.params['de'])
-    print('BUNDLE DE:', c_shield_rr.bundle_params['de'])
-    # print('RE:', c_shield_rr.coolant_int_params['Re'])
-    # print('RE_sc:', c_shield_rr.coolant_int_params['Re_sc'])
-    # print('HTC:', c_shield_rr.coolant_int_params['htc'])
-    print('ENERGY ADDED (W): ', c_shield_rr.ebal['power'])
-    print('ENERGY FROM DUCT (W):', c_shield_rr.ebal['from_duct'])
-    total = (c_shield_rr.ebal['from_duct']
-             + c_shield_rr.ebal['power'])
-    print('TOTAL ENERGY INPUT (W):', total)
-    print('COOLANT DT (C): ', c_shield_rr.avg_coolant_temp - 623.15)
-    e_temp_rise = (c_shield_rr.int_flow_rate
-                   * c_shield_rr.coolant.heat_capacity
-                   * (c_shield_rr.avg_coolant_temp - 623.15))
-    print('ENERGY COOLANT DT (W):', e_temp_rise)
-    bal = total - e_temp_rise
-    # print('DIFFERENCE (W):', bal)
-    print(c_shield_rr.temp['coolant_int'][:4])
-    # print(c_shield_rr.temp['coolant_int'][-4:])
-    # print(c_shield_rr.subchannel.n_sc['coolant'])
-    print(c_shield_rr.temp['coolant_int'][93: 100])
-    print(c_shield_rr.ebal['per_hex_side'])
-    assert 0
-
-
-def make_rr_gap_temps_rr(rr, gap_temp_ur):
-    duct_per_side = int(rr.subchannel.n_sc['duct']['total'] / 6)
-    gap_temp_rr = np.linspace(np.roll(gap_temp_ur, 1),
-                              gap_temp_ur,
-                              duct_per_side + 1)
-    gap_temp_rr = gap_temp_rr.transpose()
-    gap_temp_rr = gap_temp_rr[:, 1:]
-    gap_temp_rr = np.hstack(gap_temp_rr)
-    return gap_temp_rr
-
-
-def make_rr_power(rr, power_ur):
-    n_pin = rr.pin_lattice.n_pin
-    power_rr = {}
-    power_rr['pins'] = np.ones(n_pin) * power_ur['refl'] / n_pin
-    power_rr['duct'] = np.zeros(rr.n_duct *
-                                rr.subchannel.n_sc['duct']['total'])
-    power_rr['cool'] = np.zeros(rr.subchannel.n_sc['coolant']['total'])
-    return power_rr
-
-
-@pytest.mark.skip(reason='lol')
-def test_ur_vs_rr_yoyoyo1(c_shield_rr_params):
-    """x"""
-    asm_params, mat_dict = c_shield_rr_params
-    # asm_params['shape_factor'] = 10.0
-    fr = 0.05
-    # asm_params['interior_mfr_frac'] = 0.06775
-    # asm_params['interior_mfr_frac'] = 0.0001
-    for x in [0.001, 0.005, 0.01, 0.05, 0.1, 0.5, 1.0]:
-        # Make rodded region
-        rr = dassh.region_rodded.make_rr_asm(
-            asm_params, 'dummy', mat_dict, fr)
-        print(rr.pin_pitch)
-        print(rr.pin_diameter)
-        print(rr.duct_ftf[0][0])
-        print((rr.pin_pitch - rr.pin_diameter) / rr.pin_pitch)
-        assert 0
-        # Make unrodded region; manually set UR params
-        asm_params['use_low_fidelity_model'] = True
-        asm_params['convection_factor'] = x
-        ur = dassh.region_unrodded.make_ur_asm(
-            'testboi', asm_params, mat_dict, fr)
-
-        for k in rr.temp.keys():
-            rr.temp[k] *= 623.15
-            ur.temp[k] *= 623.15
-
-        # Calculate mesh size
-        dz_rr = dassh.region_rodded.calculate_min_dz(rr, 623.15, 773.15)
-        dz_ur = dassh.region_unrodded.calculate_min_dz(ur, 623.15, 773.15)
-        dz = min([dz_rr[0], dz_ur[0]])
-        # print('dz_rr', dz_rr)
-        # print('dz_ur (simple)', dz_ur)
-        length = 1.0
-        n_steps = np.ceil(length / dz)
-        # print(n_steps)
-        # print(ur._params['htc'])
-        # print(ur.coolant_params['htc'])
-        # # nu = nusselt_db.calculate_bundle_Nu(ur.coolant,
-        # #                                     ur.coolant_params['Re'],
-        # #                                     ur._params['htc'])
-        # # print(nu)
-        # # print(rr.coolant_int_params['htc'])
-        # # print((rr.pin_pitch - rr.pin_diameter) / rr.pin_pitch)
-        # ur._params['htc'][-1] *= (rr.pin_pitch - rr.pin_diameter) / rr.pin_pitch
-        # nu = nusselt_db.calculate_bundle_Nu(ur.coolant,
-        #                                     ur.coolant_params['Re'],
-        #                                     ur._params['htc'])
-        # print(nu * ur.coolant.thermal_conductivity / ur._params['de'])
-        # assert 0
-        p_lin = 1e3
-        power_ur = {'refl': p_lin}
-        power_rr = make_rr_power(rr, power_ur)
-        gap_temp_ur = np.ones(6) * (400.0 + 273.15)
-        gap_temp_rr = make_rr_gap_temps_rr(rr, gap_temp_ur)
-        fake_htc = np.ones(2) * 2e4
-        z = 0.0
-        for i in range(int(n_steps)):
-            z += dz
-            ur.calculate(dz, power_ur, gap_temp_ur, fake_htc, ebal=True)
-            rr.calculate(dz, power_rr, gap_temp_rr, fake_htc, ebal=True)
-        print(x, ur.avg_coolant_temp, rr.avg_coolant_temp)
-
-    # print()
-    # print(rr.coolant_int_params['fs'])
-    # print(rr.coolant_int_params['fs']
-    #       * rr.params['area']
-    #       * fr
-    #       / rr.bundle_params['area'])
-    # cp = ur.coolant.heat_capacity
-    # print()
-    # print('UR ENERGY FROM DUCT (W):', np.sum(ur.ebal['duct']))
-    # print('RR ENERGY FROM DUCT (W):', np.sum(rr.ebal['duct']))
-    # print()
-    # print('UR COOLANT DT (C): ', ur.avg_coolant_temp - 623.15)
-    # print('RR COOLANT DT (C): ', rr.avg_coolant_temp - 623.15)
-    # print()
-    # # print('UR EBAL PER HEX SIDE')
-    # # print(ur.ebal['per_hex_side'])
-    # # print('RR EBAL PER HEX SIDE')
-    # # print(rr.ebal['per_hex_side'])
-    # # print()
-    # print('UR EBAL')
-    # print('added:', ur.ebal['power'])
-    # print('from duct:', np.sum(ur.ebal['duct']))
-    # tot = ur.ebal['power'] + np.sum(ur.ebal['duct'])
-    # print('sum:', tot)
-    # dT = ur.avg_coolant_temp - 623.15
-    # print('coolant rise:', dT * ur.flow_rate * cp)
-    # print('bal:', tot - dT * ur.flow_rate * cp)
-    # print()
-    #
-    # print(ur.ebal)
-    # print()
-    # print('UR AVG COOLANT // DUCT TEMP')
-    # print(ur.temp['coolant_int'])
-    # print(ur.avg_coolant_temp - 273.15)
-    # print(ur.avg_duct_mw_temp[0] - 273.15)
-    # print(np.average(ur.temp['duct_surf'][-1, -1]) - 273.15)
-    # print('RR AVG COOLANT // DUCT TEMP')
-    # print(rr.avg_coolant_temp - 273.15)
-    # print(rr.avg_duct_mw_temp[0] - 273.15)
-    # print(np.average(rr.temp['duct_surf'][-1, -1]) - 273.15)
-    # print()
-    # print(c_shield_rr.temp['coolant_int'])
-    assert 0
-
-
-@pytest.mark.skip(reason='lol')
-# def test_ur_vs_rr_yoyoyo2(c_fuel_params):
-def test_ur_vs_rr_yoyoyo2(c_shield_rr_params):
-    """x"""
-    # aparams, mat = c_fuel_params
-    aparams, mat = c_shield_rr_params
-    fr = 0.05
-    # Make rodded region
-    rr = dassh.region_rodded.make_rr_asm(aparams, 'dummy', mat.copy(), fr)
-    # Make unrodded region; manually set UR params
-    aparams['use_low_fidelity_model'] = True
-    aparams['convection_factor'] = 1.0  # 'calculate'
-    ur = dassh.region_unrodded.make_ur_asm('testboi', aparams, mat.copy(), fr)
-
-    for k in rr.temp.keys():
-        rr.temp[k] *= 623.15
-        ur.temp[k] *= 623.15
-
-    # Calculate mesh size
-    dz_rr = dassh.region_rodded.calculate_min_dz(rr, 623.15, 773.15)
-    dz_ur = dassh.region_unrodded.calculate_min_dz(ur, 623.15, 773.15)
-    dz = min([dz_rr[0], dz_ur[0]])
-    print('dz_rr', dz_rr)
-    print('dz_ur (simple)', dz_ur)
-    length = 1.0
-    n_steps = np.ceil(length / dz)
-    print(n_steps)
-
-    p_lin = 20000.0
-    power_ur = {'refl': p_lin}
-    power_rr = make_rr_power(rr, power_ur)
-    gap_temp_ur = np.ones(6) * 623.15  # (450.0 + 273.15)
-    # gap_temp_ur = np.ones(6) * (450.0 + 273.15)
-    gap_temp_rr = make_rr_gap_temps_rr(rr, gap_temp_ur)
-    fake_htc = np.ones(2) * 2e4
-    for i in range(int(n_steps)):
-        ur.calculate(dz, power_ur, gap_temp_ur, fake_htc, ebal=True)
-        rr.calculate(dz, power_rr, gap_temp_rr, fake_htc, ebal=True)
-        print(ur.avg_coolant_temp, rr.avg_coolant_temp)
-        # print(shield_ur_simple.avg_coolant_temp,
-        #       shield_ur_simple.avg_duct_mw_temp[0],
-        #       c_shield_rr.avg_coolant_temp,
-        #       c_shield_rr.avg_duct_mw_temp[0])
-    assert 0
-    cp = ur.coolant.heat_capacity
-    print()
-    print('UR ENERGY FROM DUCT (W):', ur.ebal['from_duct'])
-    print('RR ENERGY FROM DUCT (W):', rr.ebal['from_duct'])
-    print()
-    print('UR COOLANT DT (C): ', ur.avg_coolant_temp - 623.15)
-    print('RR COOLANT DT (C): ', rr.avg_coolant_temp - 623.15)
-    print()
-    print('UR EBAL PER HEX SIDE')
-    print(ur.ebal['per_hex_side'])
-    print('RR EBAL PER HEX SIDE')
-    print(rr.ebal['per_hex_side'])
-    print()
-    print('UR EBAL')
-    print('added:', ur.ebal['power'])
-    print('from duct:', ur.ebal['from_duct'])
-    tot = ur.ebal['power'] + ur.ebal['from_duct']
-    print('sum:', tot)
-    dT = ur.avg_coolant_temp - 623.15
-    print('coolant rise:', dT * ur.flow_rate * cp)
-    print('bal:', tot - dT * ur.flow_rate * cp)
-    print()
-
-    print(ur.ebal)
-    print()
-    print('UR AVG COOLANT // DUCT TEMP')
-    print(ur.avg_coolant_temp - 273.15)
-    print(ur.avg_duct_mw_temp[0] - 273.15)
-    print(np.average(ur.temp['duct_surf'][-1, -1]) - 273.15)
-    print('RR AVG COOLANT // DUCT TEMP')
-    print(rr.avg_coolant_temp - 273.15)
-    print(rr.avg_duct_mw_temp[0] - 273.15)
-    print(np.average(rr.temp['duct_surf'][-1, -1]) - 273.15)
-    print()
-    # print(c_shield_rr.temp['coolant_int'])
-    print('DT_UR = ', ur.avg_coolant_temp - 723.15)
-    print('DT_RR = ', rr.avg_coolant_temp - 723.15)
-    assert 0
-=======
-def test_ur_asm_pressure_drop(c_shield_rr_params):
-    """Test that the pressure drop calculation gives the same result
-    in RR and UR objects"""
-    input, mat = c_shield_rr_params
-    mat['coolant'] = dassh.Material('sodium')  # get dynamic proeprties
-    fr = 0.50
-
-    # Make rodded region
-    rr = dassh.region_rodded.make_rr_asm(input, 'dummy', mat, fr)
-    rr._init_static_correlated_params(623.15)
-
-    # Make unrodded region; manually set UR params
-    input['use_low_fidelity_model'] = True
-    input['convection_factor'] = 'calculate'
-    ur = dassh.region_unrodded.make_ur_asm('testboi', input, mat, fr)
-    ur._init_static_correlated_params(623.15)
-
-    T_in = 623.15
-    dz = 0.01
-    dp_rr = 0.0
-    dp_ur = 0.0
-    for i in range(50):
-        T = T_in + i
-        rr._update_coolant_int_params(T)
-        ur._update_coolant_params(T)
-        dp_rr += rr.calculate_pressure_drop(dz)
-        dp_ur += ur.calculate_pressure_drop(dz)
-
-    print('dp_rr:', dp_rr)
-    print('dp_ur:', dp_ur)
-    diff = dp_rr - dp_ur
-    print(diff)
-    assert np.abs(diff) < 1e-8
-
-
-def test_ur_dp_rr_equiv(testdir):
-    """Test that the RR equivalent UR returns the same pressure drop
-    as a regular RR object"""
-    # Get answer to compare with
-    path_ans = os.path.join(
-        testdir, 'test_data', 'test_single_asm', 'dassh_reactor.pkl')
-    if os.path.exists(path_ans):
-        r_ans = dassh.reactor.load(path_ans)
-    else:
-        inpath = os.path.join(testdir, 'test_inputs', 'input_single_asm.txt')
-        outpath = os.path.join(testdir, 'test_results', 'test_single_asm')
-        inp = dassh.DASSH_Input(inpath)
-        r_ans = dassh.Reactor(inp, path=outpath, write_output=True)
-        r_ans.temperature_sweep()
-    ans = np.zeros(4)
-    for i in range(len(r_ans.assemblies[0].region)):
-        ans[i] = r_ans.assemblies[0].region[i].pressure_drop
-    ans[-1] = r_ans.assemblies[0].pressure_drop
-
-    # Get result to compare
-    inpath = os.path.join(testdir, 'test_inputs', 'input_single_asm_lf.txt')
-    outpath = os.path.join(testdir, 'test_results', 'test_single_asm_lf')
-    inp = dassh.DASSH_Input(inpath)
-    r_res = dassh.Reactor(inp, path=outpath, write_output=True)
-    r_res.temperature_sweep()
-    res = np.zeros(4)
-    for i in range(len(r_res.assemblies[0].region)):
-        res[i] = r_res.assemblies[0].region[i].pressure_drop
-    res[-1] = r_res.assemblies[0].pressure_drop
-
-    # Compare them
-    diff = (res - ans) / ans
-    assert np.max(np.abs(diff)) < 1e-3
->>>>>>> 213b00fc
+    assert bal <= 1e-7