########################################################################
# Copyright 2021, UChicago Argonne, LLC
#
# Licensed under the BSD-3 License (the "License"); you may not use
# this file except in compliance with the License. You may obtain a
# copy of the License at
#
#     https://opensource.org/licenses/BSD-3-Clause
#
# Unless required by applicable law or agreed to in writing, software
# distributed under the License is distributed on an "AS IS" BASIS,
# WITHOUT WARRANTIES OR CONDITIONS OF ANY KIND, either express or
# implied. See the License for the specific language governing
# permissions and limitations under the License.
########################################################################
"""
date: 2021-11-24
author: matz
Containers to hold and update material properties
"""
########################################################################
import os
import copy
import numpy as np
from dassh.logged_class import LoggedClass
from lbh15 import Lead, Bismuth, LBE


_ROOT = os.path.dirname(os.path.abspath(__file__))


_BUILTINS = ['ht9', 'ss316', 'ss304', 'd9', 'bismuth', 'lbe', 'lead',
             'nak', 'potassium', 'sodium', 'water' 'ht9_se2anl',
             'ht9_se2anl_425', 'sodium_se2anl', 'sodium_se2anl_425']


class Material(LoggedClass):
    """Container to hold and update material properties

    Parameters
    ----------
    name : str
        Material name; if no 'path_to_data' input provided, this must
        be one of the built-in DASSH materials
    temperature : float (optional)
        Temperature (K) at which to evaluate material properties
        (default = 298.15 K)
    from_file : str (optional)
        Path to user-defined material properties data or correlation
        coefficients (CSV)
    coeff_dict : dict (optional)
        User-defined material property correlation coefficients

    Notes
    -----
    Material properties data file requirements
    - Format must be comma-separated values (CSV)
    - The first row is the header, with "temperature" as the first
      column. The remaining columns can be in any order, but they
      depend on the type of material being defined:
        Coolant: "density", "viscosity", "heat_capacity",
                 "thermal_conductivity"
        Structural: "density", "heat_capacity", "thermal_conductivity"
    - Units:
        - Temperature: K
        - Density: kg/m^3
        - Viscosity: Pa-s
        - Heat capacity (Cp): J/kg-K
        - Thermal conductivity (k): W/m-K

    """
    MATERIAL_LBH = {
            'lead': Lead,
            'bismuth': Bismuth,
            'lbe': LBE
        }
    LBH15_PROPERTIES = ['rho', 'cp', 'mu', 'k']
    PROP_NAME = dict(zip(['density', 'heat_capacity', 'viscosity', 'thermal_conductivity'], LBH15_PROPERTIES)) 
    
    def __init__(self, name, temperature=298.15, from_file=None,
                 coeff_dict=None, use_lbh15 = False, lbh15_correlations = None):
        LoggedClass.__init__(self, 0, f'dassh.Material.{name}')
        self.name = name
        self.temperature = temperature
<<<<<<< HEAD
        self.use_lbh15 = use_lbh15
        
=======
>>>>>>> dae0d8fb
        # Read data into instance; use again to update properties later
        if from_file:
            self.read_from_file(from_file)
        elif coeff_dict:
            self._define_from_coeff(coeff_dict)
        elif self.name in Material.MATERIAL_LBH.keys() and use_lbh15:
            self._define_from_lbh15(lbh15_correlations)
        else:
            try:
                self._define_from_table(None)
            except OSError:
                if self.name.lower() in globals():
                    self._define_from_coeff(None)
                else:
                    msg = f'Cannot find properties for material {name}'
                    self.log('error', msg)

        # Update properties based on input temperature
        self.update(temperature)

    def read_from_file(self, path):
        """Determine whether a user-provided CSV file is providing
        correlation coefficients or tabulated data and read them in"""
        
        with open(path, 'r') as f:
            data = f.read()

        data = data.splitlines()
        # Tabulated data has cols ['temperature', prop 1, prop 2, ...]
        line1 = data[0].split(',')
        line1 = [l.lower() for l in line1]
        # print(line1)
        # print(line1[0] == 'temperature')
        # print('thermal_conductivity' in line1)
        if line1[0] == 'temperature' and 'thermal_conductivity' in line1:
            self._define_from_table(path)
        else:
            cdict = self._coeff_from_table(path)
            self._define_from_coeff(cdict)

    def _define_from_table(self, path):
        """Define correlation by interpolation of data table"""
        user_path = True
        if not path:
            path = os.path.join(_ROOT, 'data', self.name + '.csv')
            user_path = False

        # data = pxd.read_csv(path, header=0)
        data = np.genfromtxt(path, skip_header=1, delimiter=',',
                             missing_values=0.0)
        # Get the columns with string parsing
        with open(path, 'r') as f:
            cols = f.read().splitlines()[0].split(',')[1:]

        # Check that all values are greater than or equal to zero, 
        # if file is provided by the user. 
        if (np.any(np.isnan(data)) or np.any(data <= 0.0)) and user_path:
            msg = f'Non-positive or missing values detected in material data {path}'
            self.log('error', msg)

        # define property attributes based on temperature
        # We store only the interpolations, not the data tables
        self._data = {}
        # Pull temperatures over which to interpolate; eliminate negative vals
        x = data[:, 0]         # temperatures over which to interpolate
        data = data[x > 0, :]  # eliminate rows where temp is negative
        for i in range(len(cols)):
            y = data[:, i + 1]
            if not np.all(np.diff(x) > 0):
                msg = f'Non strictly increasing temperature values detected in material data {path}'
                self.log('error', msg)
            self._data[cols[i]] = _MatInterp(x, y)

    
    def _define_from_lbh15(self, lbh15_correlations):
        """Define correlation by using lbh15"""    
        self._data = {}
        cool_lbh15 = Material.MATERIAL_LBH[self.name](T=self.temperature)
        
        for property in Material.PROP_NAME.keys():
            correlations = cool_lbh15.available_correlations(Material.LBH15_PROPERTIES)
            for property in Material.PROP_NAME.keys():
                corr_name = lbh15_correlations[Material.PROP_NAME[property]]
                if corr_name and corr_name not in correlations[Material.PROP_NAME[property]]:
                    msg = f'Correlation {corr_name} for {Material.PROP_NAME[property]} not available for {self.name}'
                    self.log('error', msg)
                if corr_name in correlations[Material.PROP_NAME[property]]:
                    cool_lbh15.change_correlation_to_use(Material.PROP_NAME[property], corr_name)
        for property in Material.PROP_NAME.keys():
            self._data[property] = _Matlbh15(Material.PROP_NAME[property], cool_lbh15)
        
    @staticmethod
    def _coeff_from_table(path):
        """Read correlation coefficients from CSV file"""
        cdict = {}
        with open(path, 'r') as f:
            for line in f:
                line = line.split(',')
                cdict[line[0]] = np.array([float(c) for c in line[1:]])
        return cdict

    def _define_from_coeff(self, coeff_dict):
        """Define correlation from array of polynomial coefficients"""
        if not coeff_dict:
            coeff_dict = globals()[self.name.lower()]
        self._data = {}
        for property in coeff_dict.keys():
            self._data[property.lower()] = \
                _MatPoly(coeff_dict[property.lower()][::-1])

    @property
    def name(self):
        return self._name

    @property
    def temperature(self):
        return self._temperature

    @property
    def heat_capacity(self):
        return self._heat_capacity

    @property
    def density(self):
        return self._density

    @property
    def thermal_conductivity(self):
        return self._thermal_conductivity

    @property
    def viscosity(self):
        return self._viscosity

    @property
    def beta(self):
        """Calculate volume expansion coefficient; used only in
        modified Grashof number calculation"""
        if hasattr(self, '_beta'):  # return constant property
            return self._beta
        else:  # otherwise, calculate two densities
            rho1 = self._data['density'](self.temperature)
            rho2 = self._data['density'](self.temperature - 1)
            beta = -1 * (rho1 - rho2) / rho1
            assert beta != 0.0
            return beta

    @name.setter
    def name(self, name):
        if not isinstance(name, str):
            raise TypeError('Material name must be of type "str"')
        self._name = name

    @temperature.setter
    def temperature(self, temperature):
        if any_nonpositive(temperature):
            msg = (f'Material "{self.name}" temperature must '
                   f'be > 0; given {temperature} K')
            self.log('error', msg)
        self._temperature = temperature

    @heat_capacity.setter
    def heat_capacity(self, heat_capacity):
        if any_nonpositive(heat_capacity):
            msg = (f'Material "{self.name}" heat capacity '
                   f'must be > 0; given {heat_capacity}')
            self.log('error', msg)
        self._heat_capacity = heat_capacity

    @density.setter
    def density(self, density):
        if any_nonpositive(density):
            msg = (f'Material "{self.name}" density '
                   f'must be > 0; given {density}')
            self.log('error', msg)
        self._density = density

    @thermal_conductivity.setter
    def thermal_conductivity(self, thermal_conductivity):
        if any_negative(thermal_conductivity):
            msg = (f'Material "{self.name}" thermal conductivity must '
                   f'be >= 0; given {thermal_conductivity}')
            self.log('error', msg)
        self._thermal_conductivity = thermal_conductivity

    @viscosity.setter
    def viscosity(self, viscosity):
        if any_nonpositive(viscosity):
            msg = (f'Material "{self.name}" dynamic viscosity '
                   f'must be > 0; given {viscosity}')
            self.log('error', msg)

        self._viscosity = viscosity

    @beta.setter
    def beta(self, beta):
        # Only used for constant-property materials
        self._beta = beta
        
    def update(self, temperature):
        """Update material properties based on new bulk temperature"""
        self.temperature = temperature
        for property in self._data.keys():
            setattr(self, property, self._data[property](temperature))
                
    def clone(self, new_temperature=None):
        """Create a clone of this material with a new temperature
        if requested"""
        clone = copy.copy(self)
        clone._temperature = copy.deepcopy(self._temperature)
        # clone._data = {k: v for k, v in self._data.items()}
        clone._data = copy.deepcopy(self._data)
        if new_temperature is not None:
            clone.update(new_temperature)
        return clone


class _MatInterp(object):
    """Interpolation object for material properties"""

    def __init__(self, x, y):
        self.x = x
        self.y = y
        self.const = False
        if np.all(y == y[0]):
            self.const = True

    def __call__(self, x):
        """Return the interpolated result"""
        if self.const:
            return self.y[0]
        else:
            return np.interp(x, self.x, self.y)


class _MatPoly(object):
    """Polynomial evaluator for material properties"""

    def __init__(self, coeffs):
        self.coeffs = coeffs
        # Flag if constant mat properties - just return, don't eval
        if len(coeffs) == 1:
            self.const = True
        else:
            self.const = False

    def __call__(self, x):
        """Evaluate the polynomial at the given x"""
        if self.const:
            return self.coeffs[0]
        else:
            y = 0.0
            for i, v in enumerate(self.coeffs):
                y *= x
                y += v
            return y

class _Matlbh15(object):
    """lbh15 object for material properties
    
    Parameters
    ----------
    prop: str
        Property to calculate
    cool_lbh15: lbh15 object
        lbh15 object representative of the liquid metal to which the property is related
        """
    def __init__(self, prop, cool_lbh15):
        self.prop = prop
        self.cool_lbh15 = cool_lbh15
    def __call__(self, temperature):
        if type(temperature) is np.ndarray:
            prop = np.zeros(len(temperature))
            for ii in range(len(temperature)):
                setattr(self.cool_lbh15, 'T', temperature[ii])
                prop[ii] = getattr(self.cool_lbh15, self.prop)
            return prop
        setattr(self.cool_lbh15, 'T', temperature)
        return getattr(self.cool_lbh15, self.prop)
    

    
class _MatTracker(object):
    """Keep track of changes in coolant properties to indicate when
    to update correlated parameters, if applicable

    Parameters
    ----------
    mat : DASSH Material object
        DASSH coolant object with temperature-dependent properties
    tol : float
        Relative change in any property above which correlated
        parameters should be updated

    Notes
    -----
    Material properties are updated every step. However, if material
    properties are constant, or if the temperature has changed very
    little such that the change in material properties is small, there
    is no need to perform the more costly updates to the correlated
    parameters (mixing, flowsplit, friction, HTC).

    This object tracks changes in material properties to limit the
    frequency with which correlated parameters are updated. This will
    limit computational expense in the regions where temperatures are
    not changing (e.g. in the radial and axial periphery of the core)
    and focus it in the regions where temperatures are changing more
    rapidly (in the fuel).

    """
    def __init__(self, mat, tol):
        """Initialize _MatTracker object"""
        self._dat0 = [mat.viscosity,
                      mat.density,
                      mat.heat_capacity,
                      mat.thermal_conductivity]
        self._dat = [0.0, 0.0, 0.0, 0.0]
        self._tol = tol
        self._count = 0
        self.recalculate_params = False

    def update(self, mat):
        """Update state, check whether to update correlated parameters"""
        self._dat = [mat.viscosity,
                     mat.density,
                     mat.heat_capacity,
                     mat.thermal_conductivity]
        for i in range(4):
            if abs(self._dat[i] - self._dat0[i]) / self._dat0[i] > self._tol:
                self.recalculate_params = True
                self._count += 1

    def reset(self):
        self._dat0 = self._dat
        self._dat = []
        self.recalculate_params = False


def any_negative(value):
    """Confirm that value(s) are nonnegative (zero allowed)"""
    try:
        return any(value < 0)
    except TypeError:
        return value < 0


def any_nonpositive(value):
    """Confirm that value(s) are positive (zero not allowed)"""
    try:
        return any(value <= 0)
    except TypeError:
        return value <= 0


########################################################################
# STRUCTURAL MATERIALS
# Only need thermal conductivity
########################################################################
# HT9: T < 1030 K; otherwise [12.027, 1.218e-2]
ht9 = {'thermal_conductivity': [17.622, 2.428e-2, -1.696e-5]}  # [1, 2]

# ----------------------------------------------------------------------
# Staninless steel 316
ss316 = {'thermal_conductivity': [6.308, 2.716e-2, -7.301e-6]}  # [1, 5]

# ----------------------------------------------------------------------
# Stainless steel 304
ss304 = {'thermal_conductivity': [8.116e-2, 1.618e-4]}  # [6]

# ----------------------------------------------------------------------
# D9 (294 < T < 1088 K)
d9 = {'thermal_conductivity': [8.25795, 1.94121e-2, -3.24027e-6]}  # [4]

# ----------------------------------------------------------------------
# HT9 (identical thermal conductivity to SE2ANL)
ht9_se2anl = {'thermal_conductivity': [23.663354319, 4.01774e-3]}

# ----------------------------------------------------------------------
# HT9 (identical thermal conductivity to SE2ANL; constant @ 425C
ht9_se2anl_425 = {'thermal_conductivity': [26.4683395]}

# # HT9
# # Parameter applicability:
# # Thermal conductivity: T < 1030 K; otherwise [12.027, 1.218e-2]
# #   From MFH: k_ht9 = [29.65, -6.668e-2, 2.184e-4, -2.527e-7, 9.621e-11]
# # Heat capacity: T < 800 K; otherwise [70.0, 0.6]
# # Density: 273.15 < T < 1073.15 K
# ht9 = {'thermal_conductivity': [17.622, 2.42e-2, -1.696e-5],  # [1, 2]
#        'heat_capacity': [416.66667, 0.166667],                # [1, 3]
#        'density': [7861.85705, -3.07e-4]                      # [4]
#        }
#
# # ----------------------------------------------------------------------
# # Staninless steel 316
# ss316 = {'thermal_conductivity': [6.308, 2.716e-2, -7.301e-6],  # [1, 5]
#          'heat_capacity': [428.6, 0.1816],                      # [1, 5]
#          'density': [8084.2, -0.42086, -3.8942e-5]              # [6]
#          }
#
# # ----------------------------------------------------------------------
# # Stainless steel 304
# ss304 = {'thermal_conductivity': [8.116e-2, 1.618e-4],  # [6]
#          'heat_capacity': [469.4448, 0.1348085],        # [6]
#          'density': [7984.1, -0.26506, -1.1580e-4]      # [6]
#          }
#
# # ----------------------------------------------------------------------
# # D9
# # Thermal conductivity: 294 < T < 1088 K
# # Heat capacity
# # Density: 573.15 < T < 1073.15
# d9 = {'thermal_conductivity': [8.25795, 1.94121e-2, -3.24027e-6],  # [4]
#       'heat_capacity': [431.0, 0.177],                             # [7]
#       'density': [8097.4545, 0.43]                                 # [4]
#       }
#
# # ----------------------------------------------------------------------
# # HT9 with identical thermal conductivity to SE2ANL
# ht9_se2anl = {'thermal_conductivity': [23.663354319, 4.01774e-3],
#               'heat_capacity': ht9['heat_capacity'],
#               'density': ht9['density']}

# ----------------------------------------------------------------------
# References
# ----------
# [1]  J. D. Hales et al. "BISON Theory Manual: The Equations Behind
#      Nuclear Fuel Analysis". INL/EXT-13-29930 Rev. 2. September 2015.
#      https://bison.inl.gov/SiteAssets/BISON_Theory_version_1_2.pdf
# [2]  L. Leibowitz and R.A. Blomquist. Thermal conductivity and
#      thermal expansion of stainless steels D9 and HT9.
#      International Journal of Thermophysics, 9(5):873–883, 1988.
# [3]  N. Yamanouchi, M. Tamura, H. Hayakawa, and T. Kondo.
#      Accumulation of engineering data for practical use of
#      reduced activation ferritic steel: 8%Cr-2%W-0.2%V-0.04%Ta-Fe.
#      J. Nucl. Mater., 191–194:822–826, 1992
# [4]  G. L. Hofman et al. "Metallic Fuels Handbook". ANL-NSE-3 (1989).
# [5]  Kenneth C. Mills. Recommended Values of Thermophysical
#      Properties for Selected Commercial Alloys. Woodhead
#      Publishing, 2002.
# [6]  C. S. Kim. "Thermophysical Properties of Stainless Steels".
#      ANL-75-55 (1975).
# [7]  A. Banerjee et. al. "High Temperature Heat Capacity of Alloy
#      D9 Using Drop Calorimetry Based Enthalpy Increment Measurements".
#      International Journal of Thermophysics, vol. 28, no. 1, (2007).
#      DOI: 10.1007/s10765-006-0136-0
#      https://link.springer.com/content/pdf/10.1007/s10765-006-0136-0.pdf
# SE2ANL correlations for sodium fixed at 425 degrees (C)

########################################################################
# COOLANTS
########################################################################
# Correlations from SE2ANL "prop.f" file
# Note that viscosity correlation is a polynomial fitted to the
# correlated values based on the non-polynomial SE2ANL equation; the
# two give reasonably close results between 250 - 900C
sodium_se2anl = {'thermal_conductivity': [109.7452, -0.064508, 1.173e-5],
                 # 'density': [950.1, -0.22976, -1.46e-5, 5.638e-9],
                 'density': [1011.654722241015, -0.220522050856835,
                             -1.92200591e-05, 5.638e-09],
                 'viscosity': [8.64078249e-03, -5.00659539e-05,
                               1.14361017e-07, -1.16194739e-10,
                               4.37629969e-14],
                 'heat_capacity': [1630.16, -0.832842, 0.0004625424]}


sodium_se2anl_425 = {'thermal_conductivity': [70.42623125],
                     'density': [850.2476796],
                     'viscosity': [0.000271272],
                     'heat_capacity': [1274.160732],
                     'beta': [0.00028122098689669706]}
#
# sodium_se2anl = {'thermal_conductivity': [109.7452, -0.064508, 1.173e-5],
#                  'density': [1011.654722241015, -0.220522050856835,
#                              -1.92200591e-05, 5.638e-9],
#                  'viscosity': [8.64078249e-03, -5.00659539e-05,
#                                1.14361017e-07, -1.16194739e-10,
#                                4.37629969e-14],<|MERGE_RESOLUTION|>--- conflicted
+++ resolved
@@ -82,11 +82,8 @@
         LoggedClass.__init__(self, 0, f'dassh.Material.{name}')
         self.name = name
         self.temperature = temperature
-<<<<<<< HEAD
-        self.use_lbh15 = use_lbh15
-        
-=======
->>>>>>> dae0d8fb
+
+
         # Read data into instance; use again to update properties later
         if from_file:
             self.read_from_file(from_file)
