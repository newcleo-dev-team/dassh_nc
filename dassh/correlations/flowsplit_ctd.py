--- conflicted
+++ resolved
@@ -14,11 +14,7 @@
 # permissions and limitations under the License.
 ########################################################################
 """
-<<<<<<< HEAD
-date: 2022-12-07
-=======
-date: 2023-01-10
->>>>>>> c8d4eb4c
+date: 2023-02-28
 author: matz
 Cheng-Todreas correlation for flow split (1986)
 """
@@ -72,8 +68,6 @@
         Re_bnds = asm_obj.corr_constants['fs']['Re_bnds']
     except (KeyError, AttributeError):
         Re_bnds = ctd.calculate_Re_bounds(asm_obj)
-
-<<<<<<< HEAD
     try:
         Cf = asm_obj.corr_constants['fs']['Cf_sc']
     except (KeyError, AttributeError):
@@ -85,18 +79,16 @@
         return _calc_bundle_plus_grid_flow_split(asm_obj, Cf)
 
     # If no spacer grids are used, return the bundle-only flow split.
+    Re_bundle = asm_obj.coolant_int_params['Re']
+    if regime == 'laminar' or Re_bundle <= Re_bnds[0]:
+        return asm_obj.corr_constants['fs']['fs']['laminar']
+    elif regime == 'turbulent' or Re_bundle >= Re_bnds[1]:
+        return asm_obj.corr_constants['fs']['fs']['turbulent']
     else:
-        if regime is not None:
-            return _calc_bundle_flow_split(asm_obj, Cf, regime, Re_bnds)
-        elif asm_obj.coolant_int_params['Re'] <= Re_bnds[0]:
-            return _calc_bundle_flow_split(asm_obj, Cf, 'laminar')
-        elif asm_obj.coolant_int_params['Re'] >= Re_bnds[1]:
-            return _calc_bundle_flow_split(asm_obj, Cf, 'turbulent')
-        else:
-            return _calc_bundle_flow_split(asm_obj, Cf, 'transition', Re_bnds)
-
-
-def _calc_bundle_plus_grid_flow_split(rr, Cf_dict):
+        return _calc_transition_flowsplit(asm_obj)
+
+
+def _calc_bundle_plus_grid_flow_split(rr, Cf_dict, _lambda=None):
     """Worker function to calculate the flow split into the
     different types of subchannels based on the Cheng-Todreas
     model accounting for spacer grid pressure losses
@@ -108,6 +100,9 @@
     Cf_dict : dict
         Dictionary containing subchannel friction factor constants;
         keys: ['laminar', 'turbulent']
+    _lambda (optional) : float
+        Exponent fitted from data, necessary only for UCTD (default=None)
+        See notes in CTD "calc_transition_flowsplit" method.
 
     Returns
     -------
@@ -156,53 +151,13 @@
                  rr.corr_constants['ff']['Cf_sc']['laminar'],
                  rr.corr_constants['ff']['Cf_sc']['turbulent'],
                  GLC_i=grid_total_lc,
-                 L=rr.z[1] - rr.z[0])
+                 L=rr.z[1] - rr.z[0],
+                 lam=_lambda)
     x = np.array(x)
     return x
 
 
-def _calc_bundle_flow_split(rr, Cf_dict, regime, Re_bnds=None):
-    """Worker function to calculate the flow split into the
-    different types of subchannels based on the Cheng-Todreas
-    model.
-
-    Parameters
-    ----------
-    rr : DASSH RoddedRegion object
-        Contains the geometric description of the assembly
-    Cf_dict : dict
-        Dictionary containing subchannel friction factor constants;
-        keys: ['laminar', 'turbulent']
-    regime : str {'laminar', 'turbulent', 'transition'}
-        Flow regime with which to evaluate flow split ratios
-    Re_bnds : list (optional)
-        Reynolds number flow regime boundaries for calculating
-        intermittency factor in transition regime
-=======
-    Re_bundle = asm_obj.coolant_int_params['Re']
-    if regime == 'laminar' or Re_bundle <= Re_bnds[0]:
-        return asm_obj.corr_constants['fs']['fs']['laminar']
-    elif regime == 'turbulent' or Re_bundle >= Re_bnds[1]:
-        return asm_obj.corr_constants['fs']['fs']['turbulent']
-    else:
-        return _calc_transition_flowsplit(asm_obj)
->>>>>>> c8d4eb4c
-
-
-<<<<<<< HEAD
-    """
-
-    if regime == 'transition':
-        flow_split = _calc_transition_flowsplit(rr)
-    else:
-        flow_split = rr.corr_constants['fs']['fs'][regime]
-    return flow_split
-
-
-def _calc_transition_flowsplit(asm_obj):
-=======
 def _calc_transition_flowsplit(asm_obj, _lambda=None):
->>>>>>> c8d4eb4c
     """Calculate the flowsplit in transition conditions
 
     Notes
@@ -215,6 +170,12 @@
     f2, and f3 (which depend on X1, X2, and X3). Then, X2
     is determined by Equation 30. The process is repeated
     until convergence is reached.
+
+    If _lambda is None, the transition regime friction factor is
+    calculated for CTD based on Eq. 9 in the Cheng-Todreas 1986
+    paper. If _lambda is not None, then the friction factor is
+    calculated for UCTD using the updated formulation in Eq. 4 in
+    the Chen-Todreas 2018 "Upgrade" paper.
 
     """
     try:
@@ -246,15 +207,15 @@
                      Re_iT,
                      asm_obj.corr_constants['ff']['Cf_sc']['laminar'],
                      asm_obj.corr_constants['ff']['Cf_sc']['turbulent'],
-                     _lambda=None)
+                     lam=_lambda)
         x = np.array(x)
     except StopIteration:
         x = _calc_transition_flowsplit_APPROX(asm_obj, beta=5.0)
     return x
 
 
-<<<<<<< HEAD
-def _iterate(Re, s, De_i, De_b, Re_iL, Re_iT, Cf_iL, Cf_iT, GLC_i=None, L=1.0):
+def _iterate(Re, s, De_i, De_b, Re_iL, Re_iT, Cf_iL, Cf_iT,
+             GLC_i=None, L=1.0, lam=None):
     """Iterate to solve the system of nonlinear mass conservation and
     pressure drop equations
 
@@ -281,16 +242,14 @@
         Subchannel spacer grid loss coefficient (default=None)
     L (optional) : float
         Bundle length; only necessary if GLC is specified (default=1.0)
-
+    lam (optional) : float
+        Exponent fitted from data, necessary only for UCTD (default=None)
     """
     if GLC_i is None:
         GLC_i = np.zeros(3)
         stop_msg = "CTD transition flow split iteration limit reached"
     else:
         stop_msg = "CTD bundle + grid flow split iteration limit reached"
-=======
-def _iterate(Re, s, De_i, De_b, Re_iL, Re_iT, Cf_iL, Cf_iT, _lambda=None):
->>>>>>> c8d4eb4c
     Re_i = np.array([Re, Re, Re])
     x1 = 1
     x2 = 1
@@ -306,17 +265,10 @@
         INT_i[INT_i < 0.0] = 0.0
         ff_iL = Cf_iL / Re_i
         ff_iT = Cf_iT / Re_i**_M['turbulent']
-<<<<<<< HEAD
-        ff = ff_iL * (1 - INT_i)**_GAMMA + ff_iT * INT_i**_GAMMA
+        ff = _calc_ffb_tr(ff_iL, ff_iT, INT_i, _GAMMA, lam)
         t = ff * L_over_Dei + GLC_i
         x1x2 = np.sqrt(t[1] / t[0])
         x3x2 = np.sqrt(t[1] / t[2])
-=======
-        ff_1, ff_2, ff_3 = _calc_ffb_tr(ff_iL, ff_iT, INT_i, _GAMMA, _lambda)
-        # ff_1, ff_2, ff_3 =ff_iL * (1 - INT_i)**_GAMMA + ff_iT * INT_i**_GAMMA
-        x1x2 = np.sqrt((ff_2 / De_i[1]) / (ff_1 / De_i[0]))
-        x3x2 = np.sqrt((ff_2 / De_i[1]) / (ff_3 / De_i[2]))
->>>>>>> c8d4eb4c
         x2_new = 1 / (s[1] + s[0] * x1x2 + s[2] * x3x2)
         x1_new = x1x2 * x2_new
         x3_new = x3x2 * x2_new
