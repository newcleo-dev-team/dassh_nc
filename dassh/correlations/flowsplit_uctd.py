--- conflicted
+++ resolved
@@ -14,11 +14,7 @@
 # permissions and limitations under the License.
 ########################################################################
 """
-<<<<<<< HEAD
-date: 2022-12-07
-=======
-date: 2023-01-10
->>>>>>> c8d4eb4c
+date: 2023-02-28
 author: matz
 Upgraded Cheng-Todreas correlation for flow split (2018)
 """
@@ -63,8 +59,6 @@
         Re_bnds = asm_obj.corr_constants['fs']['Re_bnds']
     except (KeyError, AttributeError):
         Re_bnds = fr_uctd.calculate_Re_bounds(asm_obj)
-
-<<<<<<< HEAD
     try:
         Cf = asm_obj.corr_constants['fs']['Cf_sc']
     except (KeyError, AttributeError):
@@ -73,31 +67,18 @@
     # If spacer grids are used, an iterative method is required to
     # determine the flow split regardless of the flow regime.
     if grid:
-        return fs_ctd._calc_bundle_plus_grid_flow_split(asm_obj, Cf)
+        return fs_ctd._calc_bundle_plus_grid_flow_split(
+            asm_obj, Cf, _lambda=7)
 
     # If no spacer grids are used, return the bundle-only flow split.
     else:
-        if regime is not None:
-            return fs_ctd._calc_bundle_flow_split(
-                asm_obj, Cf, regime, Re_bnds)
-        elif asm_obj.coolant_int_params['Re'] <= Re_bnds[0]:
-            return fs_ctd._calc_bundle_flow_split(
-                asm_obj, Cf, 'laminar')
-        elif asm_obj.coolant_int_params['Re'] >= Re_bnds[1]:
-            return fs_ctd._calc_bundle_flow_split(
-                asm_obj, Cf, 'turbulent')
+        Re_bundle = asm_obj.coolant_int_params['Re']
+        if regime == 'laminar' or Re_bundle <= Re_bnds[0]:
+            return asm_obj.corr_constants['fs']['fs']['laminar']
+        elif regime == 'turbulent' or Re_bundle >= Re_bnds[1]:
+            return asm_obj.corr_constants['fs']['fs']['turbulent']
         else:
-            return fs_ctd._calc_bundle_flow_split(
-                asm_obj, Cf, 'transition', Re_bnds)
-=======
-    Re_bundle = asm_obj.coolant_int_params['Re']
-    if regime == 'laminar' or Re_bundle <= Re_bnds[0]:
-        return asm_obj.corr_constants['fs']['fs']['laminar']
-    elif regime == 'turbulent' or Re_bundle >= Re_bnds[1]:
-        return asm_obj.corr_constants['fs']['fs']['turbulent']
-    else:
-        return fs_ctd._calc_transition_flowsplit(asm_obj, _lambda=7)
->>>>>>> c8d4eb4c
+            return fs_ctd._calc_transition_flowsplit(asm_obj, _lambda=7)
 
 
 def calc_constants(asm_obj):
