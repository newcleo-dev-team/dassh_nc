--- conflicted
+++ resolved
@@ -14,11 +14,7 @@
 # permissions and limitations under the License.
 ########################################################################
 """
-<<<<<<< HEAD
 date: 2023-02-28
-=======
-date: 2022-12-19
->>>>>>> c8d4eb4c
 author: Milos Atz
 This module defines the object that reads the DASSH input file
 into Python data structures.
@@ -1204,7 +1200,6 @@
                     msg += 'Using bare-rod correlation for turbulent ' \
                            'mixing but specified nonzero wire diameter.'
                     self.log('warning', msg)
-<<<<<<< HEAD
 
     def check_spacergrid(self):
         """Check for correct spacer grid inputs"""
@@ -1270,8 +1265,6 @@
                             msg += '"CDD" correlation requires 7 '\
                                    f'coefficients; found {nc}'
                             self.log('error', msg)
-=======
->>>>>>> c8d4eb4c
 
     def check_assignment_assembly_agreement(self):
         """Make sure all assigned assemblies are specified"""
